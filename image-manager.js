// image-manager.js - COMPLETE FIXED VERSION - No missing imports

import { apiClient } from './api-client.js';
import { clamp } from './utils.js';
import { getSlides, getActiveIndex } from './state-manager.js';
import { saveProjectDebounced } from './state-manager.js';

// Image state management
export const imgState = {
  has: false,
  natW: 0,
  natH: 0,
  cx: 0,
  cy: 0,
  scale: 1,
  angle: 0,
  shearX: 0,
  shearY: 0,
  signX: 1,
  signY: 1,
  flip: false,
  backendImageId: null,
  backendImageUrl: null,
  backendThumbnailUrl: null
};

// Image filters state
export const imgFilters = {
  blur: 0,
  brightness: 100,
  contrast: 100,
  grayscale: 0,
  hueRotate: 0,
  invert: 0,
  saturate: 100,
  sepia: 0,
  opacity: 100
};

// Filter presets
export const PRESETS = {
  none: { blur: 0, brightness: 100, contrast: 100, grayscale: 0, hueRotate: 0, invert: 0, saturate: 100, sepia: 0, opacity: 100 },
  vintage: { blur: 0, brightness: 110, contrast: 95, grayscale: 20, hueRotate: 15, invert: 0, saturate: 85, sepia: 30, opacity: 100 },
  bw: { blur: 0, brightness: 100, contrast: 110, grayscale: 100, hueRotate: 0, invert: 0, saturate: 0, sepia: 0, opacity: 100 },
  warm: { blur: 0, brightness: 105, contrast: 100, grayscale: 0, hueRotate: 25, invert: 0, saturate: 120, sepia: 10, opacity: 100 },
  cool: { blur: 0, brightness: 100, contrast: 105, grayscale: 0, hueRotate: 200, invert: 0, saturate: 110, sepia: 0, opacity: 100 },
  dramatic: { blur: 0, brightness: 95, contrast: 140, grayscale: 0, hueRotate: 0, invert: 0, saturate: 130, sepia: 0, opacity: 100 }
};

// FIXED: Get slide image helper function (no import needed)
function getSlideImage() {
  const slides = getSlides();
  const activeIndex = getActiveIndex();
  const slide = slides[activeIndex];
  return slide?.image || null;
}

// Format seconds helper
function fmtSec(ms) {
  return (ms / 1000).toFixed(1) + 's';
}

// Toggle upload button visibility
export function toggleUploadBtn() {
  const uploadBtn = document.getElementById('uploadBgBtn');
  if (uploadBtn) {
    uploadBtn.style.display = imgState.has ? 'none' : 'block';
  }
}

// Apply CSS filters to the image
export function applyFilters() {
  const userBg = document.querySelector('#userBg');
  if (!userBg) return;
  
  const { blur, brightness, contrast, grayscale, hueRotate, invert, saturate, sepia, opacity } = imgFilters;
  
  const filterString = [
    `blur(${blur}px)`,
    `brightness(${brightness}%)`,
    `contrast(${contrast}%)`,
    `grayscale(${grayscale}%)`,
    `hue-rotate(${hueRotate}deg)`,
    `invert(${invert}%)`,
    `saturate(${saturate}%)`,
    `sepia(${sepia}%)`,
    `opacity(${opacity}%)`
  ].join(' ');
  
  userBg.style.filter = filterString;
}

// Update image fade timing UI
export function updateImageFadeUI() {
  const img = getSlideImage();
  const imgFadeInBtn = document.getElementById('imgFadeInBtn');
  const imgFadeOutBtn = document.getElementById('imgFadeOutBtn');
  const imgFadeInRange = document.getElementById('imgFadeInRange');
  const imgFadeOutRange = document.getElementById('imgFadeOutRange');
  const imgFadeInVal = document.getElementById('imgFadeInVal');
  const imgFadeOutVal = document.getElementById('imgFadeOutVal');

  if (imgFadeInBtn) imgFadeInBtn.classList.toggle('active', (img?.fadeInMs || 0) > 0);
  if (imgFadeOutBtn) imgFadeOutBtn.classList.toggle('active', (img?.fadeOutMs || 0) > 0);
  
  if (imgFadeInRange) imgFadeInRange.value = img?.fadeInMs || 0;
  if (imgFadeOutRange) imgFadeOutRange.value = img?.fadeOutMs || 0;
  
  if (imgFadeInVal) imgFadeInVal.textContent = fmtSec(img?.fadeInMs || 0);
  if (imgFadeOutVal) imgFadeOutVal.textContent = fmtSec(img?.fadeOutMs || 0);
}

// Update image zoom timing UI
export function updateImageZoomUI() {
  const img = getSlideImage();
  const imgZoomInBtn = document.getElementById('imgZoomInBtn');
  const imgZoomOutBtn = document.getElementById('imgZoomOutBtn');
  const imgZoomInRange = document.getElementById('imgZoomInRange');
  const imgZoomOutRange = document.getElementById('imgZoomOutRange');
  const imgZoomInVal = document.getElementById('imgZoomInVal');
  const imgZoomOutVal = document.getElementById('imgZoomOutVal');

  if (imgZoomInBtn) imgZoomInBtn.classList.toggle('active', (img?.zoomInMs || 0) > 0);
  if (imgZoomOutBtn) imgZoomOutBtn.classList.toggle('active', (img?.zoomOutMs || 0) > 0);
  
  if (imgZoomInRange) imgZoomInRange.value = img?.zoomInMs || 0;
  if (imgZoomOutRange) imgZoomOutRange.value = img?.zoomOutMs || 0;
  
  if (imgZoomInVal) imgZoomInVal.textContent = fmtSec(img?.zoomInMs || 0);
  if (imgZoomOutVal) imgZoomOutVal.textContent = fmtSec(img?.zoomOutMs || 0);
}

// Sync image controls with current state
export function syncImageControls() {
  const imgScale = document.querySelector('#imgScale');
  const imgScaleVal = document.querySelector('#imgScaleVal');
  const imgRotate = document.querySelector('#imgRotate');
  const imgRotateVal = document.querySelector('#imgRotateVal');
  
  if (!imgState.has) {
    if (imgScaleVal) imgScaleVal.textContent = '—';
    if (imgRotateVal) imgRotateVal.textContent = '—';
    enableImageControls(false);
    return;
  }
  
  enableImageControls(true);
  
  if (imgScale && imgScaleVal) {
    imgScale.value = Math.max(imgScale.min, Math.min(imgScale.max, Math.round(imgState.scale * 100)));
    imgScaleVal.textContent = imgScale.value + '%';
  }
  
  if (imgRotate && imgRotateVal) {
    const deg = Math.round(imgState.angle * 180 / Math.PI);
    imgRotate.value = Math.max(imgRotate.min, Math.min(imgRotate.max, deg));
    imgRotateVal.textContent = deg + '°';
  }
  
  updateImageFadeUI();
  updateImageZoomUI();
}

// Enforce image bounds within work area
export function enforceImageBounds() {
  if (!imgState.has) return;
  
  const work = document.querySelector('#work');
  if (!work) return;
  
  const r = work.getBoundingClientRect();
  const w = imgState.natW * imgState.scale;
  const h = imgState.natH * imgState.scale;
  
  // Keep image center within reasonable bounds
  imgState.cx = clamp(imgState.cx, w / 2, r.width - w / 2);
  imgState.cy = clamp(imgState.cy, h / 2, r.height - h / 2);
}

// FIXED: Set image transforms and position with proper scaling
export function setTransforms() {
  const body = document.body;
  const userBgWrap = document.querySelector('#userBgWrap');
  const bgBox = document.querySelector('#bgBox');
  const inPreview = body.classList.contains('preview') || body.classList.contains('viewer');

  if (!imgState.has) {
    if (bgBox) bgBox.classList.add('hidden');
    if (userBgWrap) {
      userBgWrap.style.width = '0px';
      userBgWrap.style.height = '0px';
    }
    applyFilters();
    syncImageControls();
    return;
  }
  
  enforceImageBounds();
  
  const w = imgState.natW * imgState.scale;
  const h = imgState.natH * imgState.scale;
  const sx = (imgState.flip ? -1 : 1) * (imgState.signX ?? 1);
  const sy = imgState.signY ?? 1;
  const base = `translate(-50%,-50%) rotate(${imgState.angle}rad) skew(${imgState.shearX}rad, ${imgState.shearY}rad) scale(${imgState.scale * sx}, ${imgState.scale * sy})`;

  if (userBgWrap) {
    userBgWrap.style.width = w + 'px';
    userBgWrap.style.height = h + 'px';
    userBgWrap.style.left = imgState.cx + 'px';
    userBgWrap.style.top = imgState.cy + 'px';
    userBgWrap.style.transform = base;
  }

  if (bgBox) {
    if (inPreview) {
      bgBox.classList.add('hidden');
    } else {
      bgBox.classList.remove('hidden');
      bgBox.style.width = w + 'px';
      bgBox.style.height = h + 'px';
      bgBox.style.left = imgState.cx + 'px';
      bgBox.style.top = imgState.cy + 'px';
      bgBox.style.transform = base;
    }
  }

  applyFilters();
  syncImageControls();
}

// Handle image upload defaulting to fit within work area
export async function handleImageUpload(file) {
  // Validate file size first
  const maxSize = 10 * 1024 * 1024; // 10MB limit
  if (file.size > maxSize) {
    console.error('Image too large (max 10MB)');
    return;
  }

  // Try backend upload first if user is logged in
  if (apiClient.token) {
    try {
      const response = await apiClient.uploadImage(file);
      const userBgEl = document.querySelector('#userBg');
      const work = document.querySelector('#work');
      
      userBgEl.onload = () => {
        try {
          imgState.natW = userBgEl.naturalWidth;
          imgState.natH = userBgEl.naturalHeight;
          
          if (!imgState.natW || !imgState.natH) {
            throw new Error('Invalid image dimensions');
          }
          
          const r = work.getBoundingClientRect();
          
          // Set default scale so image fits entirely within work area
          const scaleToFitWidth = r.width / imgState.natW;
          const scaleToFitHeight = r.height / imgState.natH;

          // Use the smaller scale and avoid upscaling beyond 100%
          imgState.scale = Math.min(1, scaleToFitWidth, scaleToFitHeight);
<<<<<<< HEAD
          
=======

>>>>>>> 43dafa42
          imgState.angle = 0;
          imgState.shearX = 0;
          imgState.shearY = 0;
          imgState.signX = 1;
          imgState.signY = 1;
          imgState.flip = false;
<<<<<<< HEAD
          imgState.cx = r.width / 2;
          imgState.cy = r.height / 2;
          imgState.has = true;
=======
          imgState.cx = r.width / 2;
          imgState.cy = r.height / 2;
          imgState.has = true;
>>>>>>> 43dafa42
          
          // Reset filters
          Object.assign(imgFilters, PRESETS.none);
          highlightPreset('none');
          updatePresetThumb();
          setTransforms();
          toggleUploadBtn();
          
          // Store backend image info for saving
          imgState.backendImageId = response.imageId;
          imgState.backendImageUrl = response.url;
          imgState.backendThumbnailUrl = response.thumbnailUrl;
          
          // Save project with new image
          import('./slide-manager.js').then(({ writeCurrentSlide }) => {
            writeCurrentSlide();
          });
          
          console.log('✅ Image uploaded to cloud with fit-to-canvas scale');
          
        } catch (error) {
          console.error('Error processing uploaded image:', error);
          imgState.has = false;
        }
      };
      
      userBgEl.onerror = () => {
        console.error('Failed to load backend image');
        fallbackToLocalUpload(file);
      };
      
      userBgEl.src = response.url;
      return;
      
    } catch (error) {
      console.error('Backend upload failed, using local fallback:', error);
    }
  }
  
  // Fallback to local upload
  fallbackToLocalUpload(file);
}

// Local upload fallback with fit-to-canvas scaling
function fallbackToLocalUpload(file) {
  const userBgEl = document.querySelector('#userBg');
  const work = document.querySelector('#work');
  
  userBgEl.onload = () => {
    try {
      imgState.natW = userBgEl.naturalWidth;
      imgState.natH = userBgEl.naturalHeight;
      
      if (!imgState.natW || !imgState.natH) {
        throw new Error('Invalid image dimensions');
      }
      
      const r = work.getBoundingClientRect();
      
      // Set default scale so image fits within work area
      const scaleToFitWidth = r.width / imgState.natW;
      const scaleToFitHeight = r.height / imgState.natH;

      // Use the smaller scale and avoid upscaling beyond 100%
      imgState.scale = Math.min(1, scaleToFitWidth, scaleToFitHeight);
<<<<<<< HEAD
      
=======

>>>>>>> 43dafa42
      imgState.angle = 0;
      imgState.shearX = 0;
      imgState.shearY = 0;
      imgState.signX = 1;
      imgState.signY = 1;
      imgState.flip = false;
<<<<<<< HEAD
      imgState.cx = r.width / 2;
      imgState.cy = r.height / 2;
      imgState.has = true;
=======
      imgState.cx = r.width / 2;
      imgState.cy = r.height / 2;
      imgState.has = true;
>>>>>>> 43dafa42
      
      // Reset filters
      Object.assign(imgFilters, PRESETS.none);
      highlightPreset('none');
      updatePresetThumb();
      setTransforms();
      toggleUploadBtn();
      
      // Clear backend info for local images
      delete imgState.backendImageId;
      delete imgState.backendImageUrl;
      delete imgState.backendThumbnailUrl;
      
      // Save project
      import('./slide-manager.js').then(({ writeCurrentSlide }) => {
        writeCurrentSlide();
      });
      
        console.log('✅ Local image loaded with fit-to-canvas scale');
      
    } catch (error) {
      console.error('Error processing local image:', error);
      imgState.has = false;
      setTransforms();
    }
  };
  
  userBgEl.onerror = () => {
    console.error('Failed to load local image');
    imgState.has = false;
    setTransforms();
  };
  
  // Create data URL for local file
  const reader = new FileReader();
  reader.onload = e => {
    userBgEl.src = e.target.result;
  };
  reader.onerror = () => {
    console.error('Failed to read image file');
    imgState.has = false;
    setTransforms();
  };
  reader.readAsDataURL(file);
}

// Update preset thumbnail
export function updatePresetThumb() {
  const work = document.querySelector('#work');
  const userBgEl = document.querySelector('#userBg');
  if (!work || !userBgEl) return;
  
  const url = userBgEl.src ? userBgEl.src : '';
  if (url) work.style.setProperty('--thumb-url', `url("${url}")`);
}

// Highlight active preset
export function highlightPreset(name) {
  const presetGrid = document.querySelector('#presetGrid');
  if (!presetGrid) return;
  
  [...presetGrid.querySelectorAll('.preset-btn')].forEach(btn => {
    btn.setAttribute('aria-pressed', btn.dataset.preset === name ? 'true' : 'false');
  });
}

// Detect current preset from filters
export function detectPresetFromFilters() {
  for (const [name, vals] of Object.entries(PRESETS)) {
    let same = true;
    for (const k in vals) {
      if (+imgFilters[k] !== +vals[k]) {
        same = false;
        break;
      }
    }
    if (same) return name;
  }
  return 'none';
}

// Apply preset filters
export function applyPreset(name) {
  Object.assign(imgFilters, PRESETS[name] || PRESETS.none);
  highlightPreset(name);
  setTransforms();
  saveProjectDebounced();
}

// Image controls management
export function enableImageControls(on) {
  const imgScale = document.querySelector('#imgScale');
  const imgRotate = document.querySelector('#imgRotate');
  const imgFlipBtn = document.querySelector('#imgFlip');
  const imgDeleteBtn = document.querySelector('#imgDelete');
  const imgFadeInBtn = document.getElementById('imgFadeInBtn');
  const imgFadeOutBtn = document.getElementById('imgFadeOutBtn');
  const imgFadeInRange = document.getElementById('imgFadeInRange');
  const imgFadeOutRange = document.getElementById('imgFadeOutRange');
  const imgZoomInBtn = document.getElementById('imgZoomInBtn');
  const imgZoomOutBtn = document.getElementById('imgZoomOutBtn');
  const imgZoomInRange = document.getElementById('imgZoomInRange');
  const imgZoomOutRange = document.getElementById('imgZoomOutRange');
  const presetGrid = document.querySelector('#presetGrid');

  [imgScale, imgRotate, imgFlipBtn, imgDeleteBtn, imgFadeInBtn, imgFadeOutBtn, imgFadeInRange, imgFadeOutRange,
   imgZoomInBtn, imgZoomOutBtn, imgZoomInRange, imgZoomOutRange].forEach(el => {
    if (el) el.disabled = !on;
  });
  
  if (presetGrid) {
    [...presetGrid.querySelectorAll('.preset-btn')].forEach(b => b.disabled = !on);
  }
}

// Image fade handlers
export function handleImageFadeIn() {
  const img = getSlideImage();
  if (!img) return;
  img.fadeInMs = (img.fadeInMs || 0) > 0 ? 0 : 800;
  updateImageFadeUI();
  import('./slide-manager.js').then(({ writeCurrentSlide }) => writeCurrentSlide());
  saveProjectDebounced();
}

export function handleImageFadeOut() {
  const img = getSlideImage();
  if (!img) return;
  img.fadeOutMs = (img.fadeOutMs || 0) > 0 ? 0 : 800;
  updateImageFadeUI();
  import('./slide-manager.js').then(({ writeCurrentSlide }) => writeCurrentSlide());
  saveProjectDebounced();
}

export function handleImageFadeInRange(value) {
  const img = getSlideImage();
  if (!img) return;
  img.fadeInMs = parseInt(value, 10) || 0;
  const imgFadeInVal = document.getElementById('imgFadeInVal');
  if (imgFadeInVal) imgFadeInVal.textContent = fmtSec(img.fadeInMs);
}

export function handleImageFadeOutRange(value) {
  const img = getSlideImage();
  if (!img) return;
  img.fadeOutMs = parseInt(value, 10) || 0;
  const imgFadeOutVal = document.getElementById('imgFadeOutVal');
  if (imgFadeOutVal) imgFadeOutVal.textContent = fmtSec(img.fadeOutMs);
}

// Image zoom handlers
export function handleImageZoomIn() {
  const img = getSlideImage();
  if (!img) return;
  img.zoomInMs = (img.zoomInMs || 0) > 0 ? 0 : 800;
  updateImageZoomUI();
  import('./slide-manager.js').then(({ writeCurrentSlide }) => writeCurrentSlide());
  saveProjectDebounced();
}

export function handleImageZoomOut() {
  const img = getSlideImage();
  if (!img) return;
  img.zoomOutMs = (img.zoomOutMs || 0) > 0 ? 0 : 800;
  updateImageZoomUI();
  import('./slide-manager.js').then(({ writeCurrentSlide }) => writeCurrentSlide());
  saveProjectDebounced();
}

export function handleImageZoomInRange(value) {
  const img = getSlideImage();
  if (!img) return;
  img.zoomInMs = parseInt(value, 10) || 0;
  const imgZoomInVal = document.getElementById('imgZoomInVal');
  if (imgZoomInVal) imgZoomInVal.textContent = fmtSec(img.zoomInMs);
}

export function handleImageZoomOutRange(value) {
  const img = getSlideImage();
  if (!img) return;
  img.zoomOutMs = parseInt(value, 10) || 0;
  const imgZoomOutVal = document.getElementById('imgZoomOutVal');
  if (imgZoomOutVal) imgZoomOutVal.textContent = fmtSec(img.zoomOutMs);
}

// Image scaling and rotation handlers
export function handleImageScale(value) {
  if (!imgState.has) return;
  imgState.scale = clamp(parseInt(value, 10) / 100, 0.05, 10);
  enforceImageBounds();
  setTransforms();
  import('./slide-manager.js').then(({ writeCurrentSlide }) => writeCurrentSlide());
  saveProjectDebounced();
}

// Image rotate handler (UI slider gives degrees; we store radians)
export function handleImageRotate(value) {
  if (!imgState.has) return;
  const deg = parseInt(value, 10) || 0;
  imgState.angle = deg * Math.PI / 180; // store in radians
  enforceImageBounds();
  setTransforms();
  import('./slide-manager.js').then(({ writeCurrentSlide }) => writeCurrentSlide());
  saveProjectDebounced();
}

// Image flip handler
export function handleImageFlip() {
  if (!imgState.has) return;
  imgState.flip = !imgState.flip;
  setTransforms();
  import('./slide-manager.js').then(({ writeCurrentSlide }) => writeCurrentSlide());
  saveProjectDebounced();
}

// Delete image handler
export function handleImageDelete() {
  if (!imgState.has) return;
  
  imgState.has = false;
  imgState.natW = 0;
  imgState.natH = 0;
  imgState.cx = 0;
  imgState.cy = 0;
  imgState.scale = 1;
  imgState.angle = 0;
  imgState.shearX = 0;
  imgState.shearY = 0;
  imgState.signX = 1;
  imgState.signY = 1;
  imgState.flip = false;
  
  // Clear backend info
  delete imgState.backendImageId;
  delete imgState.backendImageUrl;
  delete imgState.backendThumbnailUrl;
  
  const userBg = document.querySelector('#userBg');
  if (userBg) userBg.src = '';
  
  setTransforms();
  toggleUploadBtn();
  
  import('./slide-manager.js').then(({ writeCurrentSlide }) => writeCurrentSlide());
  saveProjectDebounced();
  
  console.log('✅ Image deleted');
}

// Preload cache for performance
export const preloadCache = new Map();

export function preloadSlideImageAt(idx) {
  const slides = getSlides();
  if (!slides?.length) return Promise.resolve();
  
  const i = ((idx % slides.length) + slides.length) % slides.length;
  const s = slides[i];
  const src = s?.image?.src || s?.image?.thumb;
  
  if (!src) return Promise.resolve();
  if (preloadCache.get(src) === true) return Promise.resolve();

  return new Promise(resolve => {
    const im = new Image();
    im.onload = () => {
      preloadCache.set(src, true);
      resolve();
    };
    im.onerror = () => resolve();
    im.src = src;
  });
}<|MERGE_RESOLUTION|>--- conflicted
+++ resolved
@@ -1,641 +1,607 @@
-// image-manager.js - COMPLETE FIXED VERSION - No missing imports
-
-import { apiClient } from './api-client.js';
-import { clamp } from './utils.js';
-import { getSlides, getActiveIndex } from './state-manager.js';
-import { saveProjectDebounced } from './state-manager.js';
-
-// Image state management
-export const imgState = {
-  has: false,
-  natW: 0,
-  natH: 0,
-  cx: 0,
-  cy: 0,
-  scale: 1,
-  angle: 0,
-  shearX: 0,
-  shearY: 0,
-  signX: 1,
-  signY: 1,
-  flip: false,
-  backendImageId: null,
-  backendImageUrl: null,
-  backendThumbnailUrl: null
-};
-
-// Image filters state
-export const imgFilters = {
-  blur: 0,
-  brightness: 100,
-  contrast: 100,
-  grayscale: 0,
-  hueRotate: 0,
-  invert: 0,
-  saturate: 100,
-  sepia: 0,
-  opacity: 100
-};
-
-// Filter presets
-export const PRESETS = {
-  none: { blur: 0, brightness: 100, contrast: 100, grayscale: 0, hueRotate: 0, invert: 0, saturate: 100, sepia: 0, opacity: 100 },
-  vintage: { blur: 0, brightness: 110, contrast: 95, grayscale: 20, hueRotate: 15, invert: 0, saturate: 85, sepia: 30, opacity: 100 },
-  bw: { blur: 0, brightness: 100, contrast: 110, grayscale: 100, hueRotate: 0, invert: 0, saturate: 0, sepia: 0, opacity: 100 },
-  warm: { blur: 0, brightness: 105, contrast: 100, grayscale: 0, hueRotate: 25, invert: 0, saturate: 120, sepia: 10, opacity: 100 },
-  cool: { blur: 0, brightness: 100, contrast: 105, grayscale: 0, hueRotate: 200, invert: 0, saturate: 110, sepia: 0, opacity: 100 },
-  dramatic: { blur: 0, brightness: 95, contrast: 140, grayscale: 0, hueRotate: 0, invert: 0, saturate: 130, sepia: 0, opacity: 100 }
-};
-
-// FIXED: Get slide image helper function (no import needed)
-function getSlideImage() {
-  const slides = getSlides();
-  const activeIndex = getActiveIndex();
-  const slide = slides[activeIndex];
-  return slide?.image || null;
-}
-
-// Format seconds helper
-function fmtSec(ms) {
-  return (ms / 1000).toFixed(1) + 's';
-}
-
-// Toggle upload button visibility
-export function toggleUploadBtn() {
-  const uploadBtn = document.getElementById('uploadBgBtn');
-  if (uploadBtn) {
-    uploadBtn.style.display = imgState.has ? 'none' : 'block';
-  }
-}
-
-// Apply CSS filters to the image
-export function applyFilters() {
-  const userBg = document.querySelector('#userBg');
-  if (!userBg) return;
-  
-  const { blur, brightness, contrast, grayscale, hueRotate, invert, saturate, sepia, opacity } = imgFilters;
-  
-  const filterString = [
-    `blur(${blur}px)`,
-    `brightness(${brightness}%)`,
-    `contrast(${contrast}%)`,
-    `grayscale(${grayscale}%)`,
-    `hue-rotate(${hueRotate}deg)`,
-    `invert(${invert}%)`,
-    `saturate(${saturate}%)`,
-    `sepia(${sepia}%)`,
-    `opacity(${opacity}%)`
-  ].join(' ');
-  
-  userBg.style.filter = filterString;
-}
-
-// Update image fade timing UI
-export function updateImageFadeUI() {
-  const img = getSlideImage();
-  const imgFadeInBtn = document.getElementById('imgFadeInBtn');
-  const imgFadeOutBtn = document.getElementById('imgFadeOutBtn');
-  const imgFadeInRange = document.getElementById('imgFadeInRange');
-  const imgFadeOutRange = document.getElementById('imgFadeOutRange');
-  const imgFadeInVal = document.getElementById('imgFadeInVal');
-  const imgFadeOutVal = document.getElementById('imgFadeOutVal');
-
-  if (imgFadeInBtn) imgFadeInBtn.classList.toggle('active', (img?.fadeInMs || 0) > 0);
-  if (imgFadeOutBtn) imgFadeOutBtn.classList.toggle('active', (img?.fadeOutMs || 0) > 0);
-  
-  if (imgFadeInRange) imgFadeInRange.value = img?.fadeInMs || 0;
-  if (imgFadeOutRange) imgFadeOutRange.value = img?.fadeOutMs || 0;
-  
-  if (imgFadeInVal) imgFadeInVal.textContent = fmtSec(img?.fadeInMs || 0);
-  if (imgFadeOutVal) imgFadeOutVal.textContent = fmtSec(img?.fadeOutMs || 0);
-}
-
-// Update image zoom timing UI
-export function updateImageZoomUI() {
-  const img = getSlideImage();
-  const imgZoomInBtn = document.getElementById('imgZoomInBtn');
-  const imgZoomOutBtn = document.getElementById('imgZoomOutBtn');
-  const imgZoomInRange = document.getElementById('imgZoomInRange');
-  const imgZoomOutRange = document.getElementById('imgZoomOutRange');
-  const imgZoomInVal = document.getElementById('imgZoomInVal');
-  const imgZoomOutVal = document.getElementById('imgZoomOutVal');
-
-  if (imgZoomInBtn) imgZoomInBtn.classList.toggle('active', (img?.zoomInMs || 0) > 0);
-  if (imgZoomOutBtn) imgZoomOutBtn.classList.toggle('active', (img?.zoomOutMs || 0) > 0);
-  
-  if (imgZoomInRange) imgZoomInRange.value = img?.zoomInMs || 0;
-  if (imgZoomOutRange) imgZoomOutRange.value = img?.zoomOutMs || 0;
-  
-  if (imgZoomInVal) imgZoomInVal.textContent = fmtSec(img?.zoomInMs || 0);
-  if (imgZoomOutVal) imgZoomOutVal.textContent = fmtSec(img?.zoomOutMs || 0);
-}
-
-// Sync image controls with current state
-export function syncImageControls() {
-  const imgScale = document.querySelector('#imgScale');
-  const imgScaleVal = document.querySelector('#imgScaleVal');
-  const imgRotate = document.querySelector('#imgRotate');
-  const imgRotateVal = document.querySelector('#imgRotateVal');
-  
-  if (!imgState.has) {
-    if (imgScaleVal) imgScaleVal.textContent = '—';
-    if (imgRotateVal) imgRotateVal.textContent = '—';
-    enableImageControls(false);
-    return;
-  }
-  
-  enableImageControls(true);
-  
-  if (imgScale && imgScaleVal) {
-    imgScale.value = Math.max(imgScale.min, Math.min(imgScale.max, Math.round(imgState.scale * 100)));
-    imgScaleVal.textContent = imgScale.value + '%';
-  }
-  
-  if (imgRotate && imgRotateVal) {
-    const deg = Math.round(imgState.angle * 180 / Math.PI);
-    imgRotate.value = Math.max(imgRotate.min, Math.min(imgRotate.max, deg));
-    imgRotateVal.textContent = deg + '°';
-  }
-  
-  updateImageFadeUI();
-  updateImageZoomUI();
-}
-
-// Enforce image bounds within work area
-export function enforceImageBounds() {
-  if (!imgState.has) return;
-  
-  const work = document.querySelector('#work');
-  if (!work) return;
-  
-  const r = work.getBoundingClientRect();
-  const w = imgState.natW * imgState.scale;
-  const h = imgState.natH * imgState.scale;
-  
-  // Keep image center within reasonable bounds
-  imgState.cx = clamp(imgState.cx, w / 2, r.width - w / 2);
-  imgState.cy = clamp(imgState.cy, h / 2, r.height - h / 2);
-}
-
-// FIXED: Set image transforms and position with proper scaling
-export function setTransforms() {
-  const body = document.body;
-  const userBgWrap = document.querySelector('#userBgWrap');
-  const bgBox = document.querySelector('#bgBox');
-  const inPreview = body.classList.contains('preview') || body.classList.contains('viewer');
-
-  if (!imgState.has) {
-    if (bgBox) bgBox.classList.add('hidden');
-    if (userBgWrap) {
-      userBgWrap.style.width = '0px';
-      userBgWrap.style.height = '0px';
-    }
-    applyFilters();
-    syncImageControls();
-    return;
-  }
-  
-  enforceImageBounds();
-  
-  const w = imgState.natW * imgState.scale;
-  const h = imgState.natH * imgState.scale;
-  const sx = (imgState.flip ? -1 : 1) * (imgState.signX ?? 1);
-  const sy = imgState.signY ?? 1;
-  const base = `translate(-50%,-50%) rotate(${imgState.angle}rad) skew(${imgState.shearX}rad, ${imgState.shearY}rad) scale(${imgState.scale * sx}, ${imgState.scale * sy})`;
-
-  if (userBgWrap) {
-    userBgWrap.style.width = w + 'px';
-    userBgWrap.style.height = h + 'px';
-    userBgWrap.style.left = imgState.cx + 'px';
-    userBgWrap.style.top = imgState.cy + 'px';
-    userBgWrap.style.transform = base;
-  }
-
-  if (bgBox) {
-    if (inPreview) {
-      bgBox.classList.add('hidden');
-    } else {
-      bgBox.classList.remove('hidden');
-      bgBox.style.width = w + 'px';
-      bgBox.style.height = h + 'px';
-      bgBox.style.left = imgState.cx + 'px';
-      bgBox.style.top = imgState.cy + 'px';
-      bgBox.style.transform = base;
-    }
-  }
-
-  applyFilters();
-  syncImageControls();
-}
-
-// Handle image upload defaulting to fit within work area
-export async function handleImageUpload(file) {
-  // Validate file size first
-  const maxSize = 10 * 1024 * 1024; // 10MB limit
-  if (file.size > maxSize) {
-    console.error('Image too large (max 10MB)');
-    return;
-  }
-
-  // Try backend upload first if user is logged in
-  if (apiClient.token) {
-    try {
-      const response = await apiClient.uploadImage(file);
-      const userBgEl = document.querySelector('#userBg');
-      const work = document.querySelector('#work');
-      
-      userBgEl.onload = () => {
-        try {
-          imgState.natW = userBgEl.naturalWidth;
-          imgState.natH = userBgEl.naturalHeight;
-          
-          if (!imgState.natW || !imgState.natH) {
-            throw new Error('Invalid image dimensions');
-          }
-          
-          const r = work.getBoundingClientRect();
-          
-          // Set default scale so image fits entirely within work area
-          const scaleToFitWidth = r.width / imgState.natW;
-          const scaleToFitHeight = r.height / imgState.natH;
-
-          // Use the smaller scale and avoid upscaling beyond 100%
-          imgState.scale = Math.min(1, scaleToFitWidth, scaleToFitHeight);
-<<<<<<< HEAD
-          
-=======
-
->>>>>>> 43dafa42
-          imgState.angle = 0;
-          imgState.shearX = 0;
-          imgState.shearY = 0;
-          imgState.signX = 1;
-          imgState.signY = 1;
-          imgState.flip = false;
-<<<<<<< HEAD
-          imgState.cx = r.width / 2;
-          imgState.cy = r.height / 2;
-          imgState.has = true;
-=======
-          imgState.cx = r.width / 2;
-          imgState.cy = r.height / 2;
-          imgState.has = true;
->>>>>>> 43dafa42
-          
-          // Reset filters
-          Object.assign(imgFilters, PRESETS.none);
-          highlightPreset('none');
-          updatePresetThumb();
-          setTransforms();
-          toggleUploadBtn();
-          
-          // Store backend image info for saving
-          imgState.backendImageId = response.imageId;
-          imgState.backendImageUrl = response.url;
-          imgState.backendThumbnailUrl = response.thumbnailUrl;
-          
-          // Save project with new image
-          import('./slide-manager.js').then(({ writeCurrentSlide }) => {
-            writeCurrentSlide();
-          });
-          
-          console.log('✅ Image uploaded to cloud with fit-to-canvas scale');
-          
-        } catch (error) {
-          console.error('Error processing uploaded image:', error);
-          imgState.has = false;
-        }
-      };
-      
-      userBgEl.onerror = () => {
-        console.error('Failed to load backend image');
-        fallbackToLocalUpload(file);
-      };
-      
-      userBgEl.src = response.url;
-      return;
-      
-    } catch (error) {
-      console.error('Backend upload failed, using local fallback:', error);
-    }
-  }
-  
-  // Fallback to local upload
-  fallbackToLocalUpload(file);
-}
-
-// Local upload fallback with fit-to-canvas scaling
-function fallbackToLocalUpload(file) {
-  const userBgEl = document.querySelector('#userBg');
-  const work = document.querySelector('#work');
-  
-  userBgEl.onload = () => {
-    try {
-      imgState.natW = userBgEl.naturalWidth;
-      imgState.natH = userBgEl.naturalHeight;
-      
-      if (!imgState.natW || !imgState.natH) {
-        throw new Error('Invalid image dimensions');
-      }
-      
-      const r = work.getBoundingClientRect();
-      
-      // Set default scale so image fits within work area
-      const scaleToFitWidth = r.width / imgState.natW;
-      const scaleToFitHeight = r.height / imgState.natH;
-
-      // Use the smaller scale and avoid upscaling beyond 100%
-      imgState.scale = Math.min(1, scaleToFitWidth, scaleToFitHeight);
-<<<<<<< HEAD
-      
-=======
-
->>>>>>> 43dafa42
-      imgState.angle = 0;
-      imgState.shearX = 0;
-      imgState.shearY = 0;
-      imgState.signX = 1;
-      imgState.signY = 1;
-      imgState.flip = false;
-<<<<<<< HEAD
-      imgState.cx = r.width / 2;
-      imgState.cy = r.height / 2;
-      imgState.has = true;
-=======
-      imgState.cx = r.width / 2;
-      imgState.cy = r.height / 2;
-      imgState.has = true;
->>>>>>> 43dafa42
-      
-      // Reset filters
-      Object.assign(imgFilters, PRESETS.none);
-      highlightPreset('none');
-      updatePresetThumb();
-      setTransforms();
-      toggleUploadBtn();
-      
-      // Clear backend info for local images
-      delete imgState.backendImageId;
-      delete imgState.backendImageUrl;
-      delete imgState.backendThumbnailUrl;
-      
-      // Save project
-      import('./slide-manager.js').then(({ writeCurrentSlide }) => {
-        writeCurrentSlide();
-      });
-      
-        console.log('✅ Local image loaded with fit-to-canvas scale');
-      
-    } catch (error) {
-      console.error('Error processing local image:', error);
-      imgState.has = false;
-      setTransforms();
-    }
-  };
-  
-  userBgEl.onerror = () => {
-    console.error('Failed to load local image');
-    imgState.has = false;
-    setTransforms();
-  };
-  
-  // Create data URL for local file
-  const reader = new FileReader();
-  reader.onload = e => {
-    userBgEl.src = e.target.result;
-  };
-  reader.onerror = () => {
-    console.error('Failed to read image file');
-    imgState.has = false;
-    setTransforms();
-  };
-  reader.readAsDataURL(file);
-}
-
-// Update preset thumbnail
-export function updatePresetThumb() {
-  const work = document.querySelector('#work');
-  const userBgEl = document.querySelector('#userBg');
-  if (!work || !userBgEl) return;
-  
-  const url = userBgEl.src ? userBgEl.src : '';
-  if (url) work.style.setProperty('--thumb-url', `url("${url}")`);
-}
-
-// Highlight active preset
-export function highlightPreset(name) {
-  const presetGrid = document.querySelector('#presetGrid');
-  if (!presetGrid) return;
-  
-  [...presetGrid.querySelectorAll('.preset-btn')].forEach(btn => {
-    btn.setAttribute('aria-pressed', btn.dataset.preset === name ? 'true' : 'false');
-  });
-}
-
-// Detect current preset from filters
-export function detectPresetFromFilters() {
-  for (const [name, vals] of Object.entries(PRESETS)) {
-    let same = true;
-    for (const k in vals) {
-      if (+imgFilters[k] !== +vals[k]) {
-        same = false;
-        break;
-      }
-    }
-    if (same) return name;
-  }
-  return 'none';
-}
-
-// Apply preset filters
-export function applyPreset(name) {
-  Object.assign(imgFilters, PRESETS[name] || PRESETS.none);
-  highlightPreset(name);
-  setTransforms();
-  saveProjectDebounced();
-}
-
-// Image controls management
-export function enableImageControls(on) {
-  const imgScale = document.querySelector('#imgScale');
-  const imgRotate = document.querySelector('#imgRotate');
-  const imgFlipBtn = document.querySelector('#imgFlip');
-  const imgDeleteBtn = document.querySelector('#imgDelete');
-  const imgFadeInBtn = document.getElementById('imgFadeInBtn');
-  const imgFadeOutBtn = document.getElementById('imgFadeOutBtn');
-  const imgFadeInRange = document.getElementById('imgFadeInRange');
-  const imgFadeOutRange = document.getElementById('imgFadeOutRange');
-  const imgZoomInBtn = document.getElementById('imgZoomInBtn');
-  const imgZoomOutBtn = document.getElementById('imgZoomOutBtn');
-  const imgZoomInRange = document.getElementById('imgZoomInRange');
-  const imgZoomOutRange = document.getElementById('imgZoomOutRange');
-  const presetGrid = document.querySelector('#presetGrid');
-
-  [imgScale, imgRotate, imgFlipBtn, imgDeleteBtn, imgFadeInBtn, imgFadeOutBtn, imgFadeInRange, imgFadeOutRange,
-   imgZoomInBtn, imgZoomOutBtn, imgZoomInRange, imgZoomOutRange].forEach(el => {
-    if (el) el.disabled = !on;
-  });
-  
-  if (presetGrid) {
-    [...presetGrid.querySelectorAll('.preset-btn')].forEach(b => b.disabled = !on);
-  }
-}
-
-// Image fade handlers
-export function handleImageFadeIn() {
-  const img = getSlideImage();
-  if (!img) return;
-  img.fadeInMs = (img.fadeInMs || 0) > 0 ? 0 : 800;
-  updateImageFadeUI();
-  import('./slide-manager.js').then(({ writeCurrentSlide }) => writeCurrentSlide());
-  saveProjectDebounced();
-}
-
-export function handleImageFadeOut() {
-  const img = getSlideImage();
-  if (!img) return;
-  img.fadeOutMs = (img.fadeOutMs || 0) > 0 ? 0 : 800;
-  updateImageFadeUI();
-  import('./slide-manager.js').then(({ writeCurrentSlide }) => writeCurrentSlide());
-  saveProjectDebounced();
-}
-
-export function handleImageFadeInRange(value) {
-  const img = getSlideImage();
-  if (!img) return;
-  img.fadeInMs = parseInt(value, 10) || 0;
-  const imgFadeInVal = document.getElementById('imgFadeInVal');
-  if (imgFadeInVal) imgFadeInVal.textContent = fmtSec(img.fadeInMs);
-}
-
-export function handleImageFadeOutRange(value) {
-  const img = getSlideImage();
-  if (!img) return;
-  img.fadeOutMs = parseInt(value, 10) || 0;
-  const imgFadeOutVal = document.getElementById('imgFadeOutVal');
-  if (imgFadeOutVal) imgFadeOutVal.textContent = fmtSec(img.fadeOutMs);
-}
-
-// Image zoom handlers
-export function handleImageZoomIn() {
-  const img = getSlideImage();
-  if (!img) return;
-  img.zoomInMs = (img.zoomInMs || 0) > 0 ? 0 : 800;
-  updateImageZoomUI();
-  import('./slide-manager.js').then(({ writeCurrentSlide }) => writeCurrentSlide());
-  saveProjectDebounced();
-}
-
-export function handleImageZoomOut() {
-  const img = getSlideImage();
-  if (!img) return;
-  img.zoomOutMs = (img.zoomOutMs || 0) > 0 ? 0 : 800;
-  updateImageZoomUI();
-  import('./slide-manager.js').then(({ writeCurrentSlide }) => writeCurrentSlide());
-  saveProjectDebounced();
-}
-
-export function handleImageZoomInRange(value) {
-  const img = getSlideImage();
-  if (!img) return;
-  img.zoomInMs = parseInt(value, 10) || 0;
-  const imgZoomInVal = document.getElementById('imgZoomInVal');
-  if (imgZoomInVal) imgZoomInVal.textContent = fmtSec(img.zoomInMs);
-}
-
-export function handleImageZoomOutRange(value) {
-  const img = getSlideImage();
-  if (!img) return;
-  img.zoomOutMs = parseInt(value, 10) || 0;
-  const imgZoomOutVal = document.getElementById('imgZoomOutVal');
-  if (imgZoomOutVal) imgZoomOutVal.textContent = fmtSec(img.zoomOutMs);
-}
-
-// Image scaling and rotation handlers
-export function handleImageScale(value) {
-  if (!imgState.has) return;
-  imgState.scale = clamp(parseInt(value, 10) / 100, 0.05, 10);
-  enforceImageBounds();
-  setTransforms();
-  import('./slide-manager.js').then(({ writeCurrentSlide }) => writeCurrentSlide());
-  saveProjectDebounced();
-}
-
-// Image rotate handler (UI slider gives degrees; we store radians)
-export function handleImageRotate(value) {
-  if (!imgState.has) return;
-  const deg = parseInt(value, 10) || 0;
-  imgState.angle = deg * Math.PI / 180; // store in radians
-  enforceImageBounds();
-  setTransforms();
-  import('./slide-manager.js').then(({ writeCurrentSlide }) => writeCurrentSlide());
-  saveProjectDebounced();
-}
-
-// Image flip handler
-export function handleImageFlip() {
-  if (!imgState.has) return;
-  imgState.flip = !imgState.flip;
-  setTransforms();
-  import('./slide-manager.js').then(({ writeCurrentSlide }) => writeCurrentSlide());
-  saveProjectDebounced();
-}
-
-// Delete image handler
-export function handleImageDelete() {
-  if (!imgState.has) return;
-  
-  imgState.has = false;
-  imgState.natW = 0;
-  imgState.natH = 0;
-  imgState.cx = 0;
-  imgState.cy = 0;
-  imgState.scale = 1;
-  imgState.angle = 0;
-  imgState.shearX = 0;
-  imgState.shearY = 0;
-  imgState.signX = 1;
-  imgState.signY = 1;
-  imgState.flip = false;
-  
-  // Clear backend info
-  delete imgState.backendImageId;
-  delete imgState.backendImageUrl;
-  delete imgState.backendThumbnailUrl;
-  
-  const userBg = document.querySelector('#userBg');
-  if (userBg) userBg.src = '';
-  
-  setTransforms();
-  toggleUploadBtn();
-  
-  import('./slide-manager.js').then(({ writeCurrentSlide }) => writeCurrentSlide());
-  saveProjectDebounced();
-  
-  console.log('✅ Image deleted');
-}
-
-// Preload cache for performance
-export const preloadCache = new Map();
-
-export function preloadSlideImageAt(idx) {
-  const slides = getSlides();
-  if (!slides?.length) return Promise.resolve();
-  
-  const i = ((idx % slides.length) + slides.length) % slides.length;
-  const s = slides[i];
-  const src = s?.image?.src || s?.image?.thumb;
-  
-  if (!src) return Promise.resolve();
-  if (preloadCache.get(src) === true) return Promise.resolve();
-
-  return new Promise(resolve => {
-    const im = new Image();
-    im.onload = () => {
-      preloadCache.set(src, true);
-      resolve();
-    };
-    im.onerror = () => resolve();
-    im.src = src;
-  });
+// image-manager.js - COMPLETE FIXED VERSION - No missing imports
+
+import { apiClient } from './api-client.js';
+import { clamp } from './utils.js';
+import { getSlides, getActiveIndex } from './state-manager.js';
+import { saveProjectDebounced } from './state-manager.js';
+
+// Image state management
+export const imgState = {
+  has: false,
+  natW: 0,
+  natH: 0,
+  cx: 0,
+  cy: 0,
+  scale: 1,
+  angle: 0,
+  shearX: 0,
+  shearY: 0,
+  signX: 1,
+  signY: 1,
+  flip: false,
+  backendImageId: null,
+  backendImageUrl: null,
+  backendThumbnailUrl: null
+};
+
+// Image filters state
+export const imgFilters = {
+  blur: 0,
+  brightness: 100,
+  contrast: 100,
+  grayscale: 0,
+  hueRotate: 0,
+  invert: 0,
+  saturate: 100,
+  sepia: 0,
+  opacity: 100
+};
+
+// Filter presets
+export const PRESETS = {
+  none: { blur: 0, brightness: 100, contrast: 100, grayscale: 0, hueRotate: 0, invert: 0, saturate: 100, sepia: 0, opacity: 100 },
+  vintage: { blur: 0, brightness: 110, contrast: 95, grayscale: 20, hueRotate: 15, invert: 0, saturate: 85, sepia: 30, opacity: 100 },
+  bw: { blur: 0, brightness: 100, contrast: 110, grayscale: 100, hueRotate: 0, invert: 0, saturate: 0, sepia: 0, opacity: 100 },
+  warm: { blur: 0, brightness: 105, contrast: 100, grayscale: 0, hueRotate: 25, invert: 0, saturate: 120, sepia: 10, opacity: 100 },
+  cool: { blur: 0, brightness: 100, contrast: 105, grayscale: 0, hueRotate: 200, invert: 0, saturate: 110, sepia: 0, opacity: 100 },
+  dramatic: { blur: 0, brightness: 95, contrast: 140, grayscale: 0, hueRotate: 0, invert: 0, saturate: 130, sepia: 0, opacity: 100 }
+};
+
+// FIXED: Get slide image helper function (no import needed)
+function getSlideImage() {
+  const slides = getSlides();
+  const activeIndex = getActiveIndex();
+  const slide = slides[activeIndex];
+  return slide?.image || null;
+}
+
+// Format seconds helper
+function fmtSec(ms) {
+  return (ms / 1000).toFixed(1) + 's';
+}
+
+// Toggle upload button visibility
+export function toggleUploadBtn() {
+  const uploadBtn = document.getElementById('uploadBgBtn');
+  if (uploadBtn) {
+    uploadBtn.style.display = imgState.has ? 'none' : 'block';
+  }
+}
+
+// Apply CSS filters to the image
+export function applyFilters() {
+  const userBg = document.querySelector('#userBg');
+  if (!userBg) return;
+  
+  const { blur, brightness, contrast, grayscale, hueRotate, invert, saturate, sepia, opacity } = imgFilters;
+  
+  const filterString = [
+    `blur(${blur}px)`,
+    `brightness(${brightness}%)`,
+    `contrast(${contrast}%)`,
+    `grayscale(${grayscale}%)`,
+    `hue-rotate(${hueRotate}deg)`,
+    `invert(${invert}%)`,
+    `saturate(${saturate}%)`,
+    `sepia(${sepia}%)`,
+    `opacity(${opacity}%)`
+  ].join(' ');
+  
+  userBg.style.filter = filterString;
+}
+
+// Update image fade timing UI
+export function updateImageFadeUI() {
+  const img = getSlideImage();
+  const imgFadeInBtn = document.getElementById('imgFadeInBtn');
+  const imgFadeOutBtn = document.getElementById('imgFadeOutBtn');
+  const imgFadeInRange = document.getElementById('imgFadeInRange');
+  const imgFadeOutRange = document.getElementById('imgFadeOutRange');
+  const imgFadeInVal = document.getElementById('imgFadeInVal');
+  const imgFadeOutVal = document.getElementById('imgFadeOutVal');
+
+  if (imgFadeInBtn) imgFadeInBtn.classList.toggle('active', (img?.fadeInMs || 0) > 0);
+  if (imgFadeOutBtn) imgFadeOutBtn.classList.toggle('active', (img?.fadeOutMs || 0) > 0);
+  
+  if (imgFadeInRange) imgFadeInRange.value = img?.fadeInMs || 0;
+  if (imgFadeOutRange) imgFadeOutRange.value = img?.fadeOutMs || 0;
+  
+  if (imgFadeInVal) imgFadeInVal.textContent = fmtSec(img?.fadeInMs || 0);
+  if (imgFadeOutVal) imgFadeOutVal.textContent = fmtSec(img?.fadeOutMs || 0);
+}
+
+// Update image zoom timing UI
+export function updateImageZoomUI() {
+  const img = getSlideImage();
+  const imgZoomInBtn = document.getElementById('imgZoomInBtn');
+  const imgZoomOutBtn = document.getElementById('imgZoomOutBtn');
+  const imgZoomInRange = document.getElementById('imgZoomInRange');
+  const imgZoomOutRange = document.getElementById('imgZoomOutRange');
+  const imgZoomInVal = document.getElementById('imgZoomInVal');
+  const imgZoomOutVal = document.getElementById('imgZoomOutVal');
+
+  if (imgZoomInBtn) imgZoomInBtn.classList.toggle('active', (img?.zoomInMs || 0) > 0);
+  if (imgZoomOutBtn) imgZoomOutBtn.classList.toggle('active', (img?.zoomOutMs || 0) > 0);
+  
+  if (imgZoomInRange) imgZoomInRange.value = img?.zoomInMs || 0;
+  if (imgZoomOutRange) imgZoomOutRange.value = img?.zoomOutMs || 0;
+  
+  if (imgZoomInVal) imgZoomInVal.textContent = fmtSec(img?.zoomInMs || 0);
+  if (imgZoomOutVal) imgZoomOutVal.textContent = fmtSec(img?.zoomOutMs || 0);
+}
+
+// Sync image controls with current state
+export function syncImageControls() {
+  const imgScale = document.querySelector('#imgScale');
+  const imgScaleVal = document.querySelector('#imgScaleVal');
+  const imgRotate = document.querySelector('#imgRotate');
+  const imgRotateVal = document.querySelector('#imgRotateVal');
+  
+  if (!imgState.has) {
+    if (imgScaleVal) imgScaleVal.textContent = '—';
+    if (imgRotateVal) imgRotateVal.textContent = '—';
+    enableImageControls(false);
+    return;
+  }
+  
+  enableImageControls(true);
+  
+  if (imgScale && imgScaleVal) {
+    imgScale.value = Math.max(imgScale.min, Math.min(imgScale.max, Math.round(imgState.scale * 100)));
+    imgScaleVal.textContent = imgScale.value + '%';
+  }
+  
+  if (imgRotate && imgRotateVal) {
+    const deg = Math.round(imgState.angle * 180 / Math.PI);
+    imgRotate.value = Math.max(imgRotate.min, Math.min(imgRotate.max, deg));
+    imgRotateVal.textContent = deg + '°';
+  }
+  
+  updateImageFadeUI();
+  updateImageZoomUI();
+}
+
+// Enforce image bounds within work area
+export function enforceImageBounds() {
+  if (!imgState.has) return;
+  
+  const work = document.querySelector('#work');
+  if (!work) return;
+  
+  const r = work.getBoundingClientRect();
+  const w = imgState.natW * imgState.scale;
+  const h = imgState.natH * imgState.scale;
+  
+  // Keep image center within reasonable bounds
+  imgState.cx = clamp(imgState.cx, w / 2, r.width - w / 2);
+  imgState.cy = clamp(imgState.cy, h / 2, r.height - h / 2);
+}
+
+// FIXED: Set image transforms and position with proper scaling
+export function setTransforms() {
+  const body = document.body;
+  const userBgWrap = document.querySelector('#userBgWrap');
+  const bgBox = document.querySelector('#bgBox');
+  const inPreview = body.classList.contains('preview') || body.classList.contains('viewer');
+
+  if (!imgState.has) {
+    if (bgBox) bgBox.classList.add('hidden');
+    if (userBgWrap) {
+      userBgWrap.style.width = '0px';
+      userBgWrap.style.height = '0px';
+    }
+    applyFilters();
+    syncImageControls();
+    return;
+  }
+  
+  enforceImageBounds();
+  
+  const w = imgState.natW * imgState.scale;
+  const h = imgState.natH * imgState.scale;
+  const sx = (imgState.flip ? -1 : 1) * (imgState.signX ?? 1);
+  const sy = imgState.signY ?? 1;
+  const base = `translate(-50%,-50%) rotate(${imgState.angle}rad) skew(${imgState.shearX}rad, ${imgState.shearY}rad) scale(${imgState.scale * sx}, ${imgState.scale * sy})`;
+
+  if (userBgWrap) {
+    userBgWrap.style.width = w + 'px';
+    userBgWrap.style.height = h + 'px';
+    userBgWrap.style.left = imgState.cx + 'px';
+    userBgWrap.style.top = imgState.cy + 'px';
+    userBgWrap.style.transform = base;
+  }
+
+  if (bgBox) {
+    if (inPreview) {
+      bgBox.classList.add('hidden');
+    } else {
+      bgBox.classList.remove('hidden');
+      bgBox.style.width = w + 'px';
+      bgBox.style.height = h + 'px';
+      bgBox.style.left = imgState.cx + 'px';
+      bgBox.style.top = imgState.cy + 'px';
+      bgBox.style.transform = base;
+    }
+  }
+
+  applyFilters();
+  syncImageControls();
+}
+
+// Handle image upload defaulting to fit within work area
+export async function handleImageUpload(file) {
+  // Validate file size first
+  const maxSize = 10 * 1024 * 1024; // 10MB limit
+  if (file.size > maxSize) {
+    console.error('Image too large (max 10MB)');
+    return;
+  }
+
+  // Try backend upload first if user is logged in
+  if (apiClient.token) {
+    try {
+      const response = await apiClient.uploadImage(file);
+      const userBgEl = document.querySelector('#userBg');
+      const work = document.querySelector('#work');
+      
+      userBgEl.onload = () => {
+        try {
+          imgState.natW = userBgEl.naturalWidth;
+          imgState.natH = userBgEl.naturalHeight;
+          
+          if (!imgState.natW || !imgState.natH) {
+            throw new Error('Invalid image dimensions');
+          }
+          
+          const r = work.getBoundingClientRect();
+          
+          // Set default scale so image fits entirely within work area
+          const scaleToFitWidth = r.width / imgState.natW;
+          const scaleToFitHeight = r.height / imgState.natH;
+
+          // Use the smaller scale and avoid upscaling beyond 100%
+          imgState.scale = Math.min(1, scaleToFitWidth, scaleToFitHeight);
+          imgState.angle = 0;
+          imgState.shearX = 0;
+          imgState.shearY = 0;
+          imgState.signX = 1;
+          imgState.signY = 1;
+          imgState.flip = false;
+          imgState.cx = r.width / 2;
+          imgState.cy = r.height / 2;
+          imgState.has = true;
+          
+          // Reset filters
+          Object.assign(imgFilters, PRESETS.none);
+          highlightPreset('none');
+          updatePresetThumb();
+          setTransforms();
+          toggleUploadBtn();
+          
+          // Store backend image info for saving
+          imgState.backendImageId = response.imageId;
+          imgState.backendImageUrl = response.url;
+          imgState.backendThumbnailUrl = response.thumbnailUrl;
+          
+          // Save project with new image
+          import('./slide-manager.js').then(({ writeCurrentSlide }) => {
+            writeCurrentSlide();
+          });
+          
+          console.log('✅ Image uploaded to cloud with fit-to-canvas scale');
+          
+        } catch (error) {
+          console.error('Error processing uploaded image:', error);
+          imgState.has = false;
+        }
+      };
+      
+      userBgEl.onerror = () => {
+        console.error('Failed to load backend image');
+        fallbackToLocalUpload(file);
+      };
+      
+      userBgEl.src = response.url;
+      return;
+      
+    } catch (error) {
+      console.error('Backend upload failed, using local fallback:', error);
+    }
+  }
+  
+  // Fallback to local upload
+  fallbackToLocalUpload(file);
+}
+
+// Local upload fallback with fit-to-canvas scaling
+function fallbackToLocalUpload(file) {
+  const userBgEl = document.querySelector('#userBg');
+  const work = document.querySelector('#work');
+  
+  userBgEl.onload = () => {
+    try {
+      imgState.natW = userBgEl.naturalWidth;
+      imgState.natH = userBgEl.naturalHeight;
+      
+      if (!imgState.natW || !imgState.natH) {
+        throw new Error('Invalid image dimensions');
+      }
+      
+      const r = work.getBoundingClientRect();
+      
+      // Set default scale so image fits within work area
+      const scaleToFitWidth = r.width / imgState.natW;
+      const scaleToFitHeight = r.height / imgState.natH;
+      
+      // Reset filters
+      Object.assign(imgFilters, PRESETS.none);
+      highlightPreset('none');
+      updatePresetThumb();
+      setTransforms();
+      toggleUploadBtn();
+      
+      // Clear backend info for local images
+      delete imgState.backendImageId;
+      delete imgState.backendImageUrl;
+      delete imgState.backendThumbnailUrl;
+      
+      // Save project
+      import('./slide-manager.js').then(({ writeCurrentSlide }) => {
+        writeCurrentSlide();
+      });
+      
+        console.log('✅ Local image loaded with fit-to-canvas scale');
+      
+    } catch (error) {
+      console.error('Error processing local image:', error);
+      imgState.has = false;
+      setTransforms();
+    }
+  };
+  
+  userBgEl.onerror = () => {
+    console.error('Failed to load local image');
+    imgState.has = false;
+    setTransforms();
+  };
+  
+  // Create data URL for local file
+  const reader = new FileReader();
+  reader.onload = e => {
+    userBgEl.src = e.target.result;
+  };
+  reader.onerror = () => {
+    console.error('Failed to read image file');
+    imgState.has = false;
+    setTransforms();
+  };
+  reader.readAsDataURL(file);
+}
+
+// Update preset thumbnail
+export function updatePresetThumb() {
+  const work = document.querySelector('#work');
+  const userBgEl = document.querySelector('#userBg');
+  if (!work || !userBgEl) return;
+  
+  const url = userBgEl.src ? userBgEl.src : '';
+  if (url) work.style.setProperty('--thumb-url', `url("${url}")`);
+}
+
+// Highlight active preset
+export function highlightPreset(name) {
+  const presetGrid = document.querySelector('#presetGrid');
+  if (!presetGrid) return;
+  
+  [...presetGrid.querySelectorAll('.preset-btn')].forEach(btn => {
+    btn.setAttribute('aria-pressed', btn.dataset.preset === name ? 'true' : 'false');
+  });
+}
+
+// Detect current preset from filters
+export function detectPresetFromFilters() {
+  for (const [name, vals] of Object.entries(PRESETS)) {
+    let same = true;
+    for (const k in vals) {
+      if (+imgFilters[k] !== +vals[k]) {
+        same = false;
+        break;
+      }
+    }
+    if (same) return name;
+  }
+  return 'none';
+}
+
+// Apply preset filters
+export function applyPreset(name) {
+  Object.assign(imgFilters, PRESETS[name] || PRESETS.none);
+  highlightPreset(name);
+  setTransforms();
+  saveProjectDebounced();
+}
+
+// Image controls management
+export function enableImageControls(on) {
+  const imgScale = document.querySelector('#imgScale');
+  const imgRotate = document.querySelector('#imgRotate');
+  const imgFlipBtn = document.querySelector('#imgFlip');
+  const imgDeleteBtn = document.querySelector('#imgDelete');
+  const imgFadeInBtn = document.getElementById('imgFadeInBtn');
+  const imgFadeOutBtn = document.getElementById('imgFadeOutBtn');
+  const imgFadeInRange = document.getElementById('imgFadeInRange');
+  const imgFadeOutRange = document.getElementById('imgFadeOutRange');
+  const imgZoomInBtn = document.getElementById('imgZoomInBtn');
+  const imgZoomOutBtn = document.getElementById('imgZoomOutBtn');
+  const imgZoomInRange = document.getElementById('imgZoomInRange');
+  const imgZoomOutRange = document.getElementById('imgZoomOutRange');
+  const presetGrid = document.querySelector('#presetGrid');
+
+  [imgScale, imgRotate, imgFlipBtn, imgDeleteBtn, imgFadeInBtn, imgFadeOutBtn, imgFadeInRange, imgFadeOutRange,
+   imgZoomInBtn, imgZoomOutBtn, imgZoomInRange, imgZoomOutRange].forEach(el => {
+    if (el) el.disabled = !on;
+  });
+  
+  if (presetGrid) {
+    [...presetGrid.querySelectorAll('.preset-btn')].forEach(b => b.disabled = !on);
+  }
+}
+
+// Image fade handlers
+export function handleImageFadeIn() {
+  const img = getSlideImage();
+  if (!img) return;
+  img.fadeInMs = (img.fadeInMs || 0) > 0 ? 0 : 800;
+  updateImageFadeUI();
+  import('./slide-manager.js').then(({ writeCurrentSlide }) => writeCurrentSlide());
+  saveProjectDebounced();
+}
+
+export function handleImageFadeOut() {
+  const img = getSlideImage();
+  if (!img) return;
+  img.fadeOutMs = (img.fadeOutMs || 0) > 0 ? 0 : 800;
+  updateImageFadeUI();
+  import('./slide-manager.js').then(({ writeCurrentSlide }) => writeCurrentSlide());
+  saveProjectDebounced();
+}
+
+export function handleImageFadeInRange(value) {
+  const img = getSlideImage();
+  if (!img) return;
+  img.fadeInMs = parseInt(value, 10) || 0;
+  const imgFadeInVal = document.getElementById('imgFadeInVal');
+  if (imgFadeInVal) imgFadeInVal.textContent = fmtSec(img.fadeInMs);
+}
+
+export function handleImageFadeOutRange(value) {
+  const img = getSlideImage();
+  if (!img) return;
+  img.fadeOutMs = parseInt(value, 10) || 0;
+  const imgFadeOutVal = document.getElementById('imgFadeOutVal');
+  if (imgFadeOutVal) imgFadeOutVal.textContent = fmtSec(img.fadeOutMs);
+}
+
+// Image zoom handlers
+export function handleImageZoomIn() {
+  const img = getSlideImage();
+  if (!img) return;
+  img.zoomInMs = (img.zoomInMs || 0) > 0 ? 0 : 800;
+  updateImageZoomUI();
+  import('./slide-manager.js').then(({ writeCurrentSlide }) => writeCurrentSlide());
+  saveProjectDebounced();
+}
+
+export function handleImageZoomOut() {
+  const img = getSlideImage();
+  if (!img) return;
+  img.zoomOutMs = (img.zoomOutMs || 0) > 0 ? 0 : 800;
+  updateImageZoomUI();
+  import('./slide-manager.js').then(({ writeCurrentSlide }) => writeCurrentSlide());
+  saveProjectDebounced();
+}
+
+export function handleImageZoomInRange(value) {
+  const img = getSlideImage();
+  if (!img) return;
+  img.zoomInMs = parseInt(value, 10) || 0;
+  const imgZoomInVal = document.getElementById('imgZoomInVal');
+  if (imgZoomInVal) imgZoomInVal.textContent = fmtSec(img.zoomInMs);
+}
+
+export function handleImageZoomOutRange(value) {
+  const img = getSlideImage();
+  if (!img) return;
+  img.zoomOutMs = parseInt(value, 10) || 0;
+  const imgZoomOutVal = document.getElementById('imgZoomOutVal');
+  if (imgZoomOutVal) imgZoomOutVal.textContent = fmtSec(img.zoomOutMs);
+}
+
+// Image scaling and rotation handlers
+export function handleImageScale(value) {
+  if (!imgState.has) return;
+  imgState.scale = clamp(parseInt(value, 10) / 100, 0.05, 10);
+  enforceImageBounds();
+  setTransforms();
+  import('./slide-manager.js').then(({ writeCurrentSlide }) => writeCurrentSlide());
+  saveProjectDebounced();
+}
+
+// Image rotate handler (UI slider gives degrees; we store radians)
+export function handleImageRotate(value) {
+  if (!imgState.has) return;
+  const deg = parseInt(value, 10) || 0;
+  imgState.angle = deg * Math.PI / 180; // store in radians
+  enforceImageBounds();
+  setTransforms();
+  import('./slide-manager.js').then(({ writeCurrentSlide }) => writeCurrentSlide());
+  saveProjectDebounced();
+}
+
+// Image flip handler
+export function handleImageFlip() {
+  if (!imgState.has) return;
+  imgState.flip = !imgState.flip;
+  setTransforms();
+  import('./slide-manager.js').then(({ writeCurrentSlide }) => writeCurrentSlide());
+  saveProjectDebounced();
+}
+
+// Delete image handler
+export function handleImageDelete() {
+  if (!imgState.has) return;
+  
+  imgState.has = false;
+  imgState.natW = 0;
+  imgState.natH = 0;
+  imgState.cx = 0;
+  imgState.cy = 0;
+  imgState.scale = 1;
+  imgState.angle = 0;
+  imgState.shearX = 0;
+  imgState.shearY = 0;
+  imgState.signX = 1;
+  imgState.signY = 1;
+  imgState.flip = false;
+  
+  // Clear backend info
+  delete imgState.backendImageId;
+  delete imgState.backendImageUrl;
+  delete imgState.backendThumbnailUrl;
+  
+  const userBg = document.querySelector('#userBg');
+  if (userBg) userBg.src = '';
+  
+  setTransforms();
+  toggleUploadBtn();
+  
+  import('./slide-manager.js').then(({ writeCurrentSlide }) => writeCurrentSlide());
+  saveProjectDebounced();
+  
+  console.log('✅ Image deleted');
+}
+
+// Preload cache for performance
+export const preloadCache = new Map();
+
+export function preloadSlideImageAt(idx) {
+  const slides = getSlides();
+  if (!slides?.length) return Promise.resolve();
+  
+  const i = ((idx % slides.length) + slides.length) % slides.length;
+  const s = slides[i];
+  const src = s?.image?.src || s?.image?.thumb;
+  
+  if (!src) return Promise.resolve();
+  if (preloadCache.get(src) === true) return Promise.resolve();
+
+  return new Promise(resolve => {
+    const im = new Image();
+    im.onload = () => {
+      preloadCache.set(src, true);
+      resolve();
+    };
+    im.onerror = () => resolve();
+    im.src = src;
+  });
 }