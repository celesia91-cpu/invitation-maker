// state-manager.js - Consistent state management with clear patterns

import { apiClient } from './api-client.js';
import { debounce, toast, STORAGE_KEY, MAX_HISTORY } from './utils.js';

/**
 * Centralized Application State Manager
 * Provides consistent patterns for state management, validation, and persistence
 */
class ApplicationStateManager {
  constructor() {
    // Core application state
    this.state = {
      // UI Mode
      isViewer: false,
      
      // Project data
      slides: [],
      activeIndex: 0,
      currentProjectId: null,
      
      // UI state
      activeLayer: null,
      playing: false,
      rafId: 0,
      slideStartTs: 0,
      
      // User preferences
      rsvpChoice: 'none',
      mapQuery: '',
      
      // Default values
      defaults: {
        fontFamily: 'system-ui',
        fontSize: 28,
        fontColor: '#ffffff'
      }
    };

    // History management (separate from main state)
    this.history = {
      stack: [],
      index: -1,
      isLocked: false,
      maxSize: MAX_HISTORY
    };

    // State change listeners
    this.listeners = new Map();
    
    // Bind methods to preserve context
    this.setState = this.setState.bind(this);
    this.getState = this.getState.bind(this);
    
    // Create debounced methods after binding
    this.pushHistoryDebounced = debounce(this.pushHistory.bind(this), 350);
  }

  // ===================
  // CORE STATE METHODS
  // ===================

  /**
   * Get current state (or specific path)
   */
  getState(path = null) {
    if (path) {
      return this.getNestedValue(this.state, path);
    }
    return { ...this.state }; // Return copy to prevent mutations
  }

  /**
   * Set state with validation and change notification
   */
  setState(updates, options = {}) {
    const { validate = true, notify = true, merge = true } = options;
    
    // Validate updates if requested
    if (validate && !this.validateStateUpdates(updates)) {
      console.warn('Invalid state updates rejected:', updates);
      return false;
    }

    // Determine new state based on merge option
    const newState = merge
      ? this.deepMerge(this.state, updates)
      : { ...this.state, ...updates };

    // Store previous state for change detection
    const previousState = { ...this.state };

    // Update state
    this.state = newState;
    
    // Notify listeners if requested
    if (notify) {
      this.notifyStateChange(previousState, this.state, updates);
    }

    return true;
  }

  /**
   * Get nested value from object using dot notation
   */
  getNestedValue(obj, path) {
    return path.split('.').reduce((current, key) => current?.[key], obj);
  }

  /**
   * Set nested value using dot notation
   */
  setNestedValue(path, value) {
    const keys = path.split('.');
    const lastKey = keys.pop();
    const target = keys.reduce((current, key) => {
      if (!(key in current)) current[key] = {};
      return current[key];
    }, this.state);
    
    target[lastKey] = value;
    this.notifyStateChange(null, this.state, { [path]: value });
  }

  // ===================
  // VALIDATION METHODS
  // ===================

  /**
   * Validate state updates
   */
  validateStateUpdates(updates) {
    const validators = {
      slides: (value) => Array.isArray(value),
      activeIndex: (value) => Number.isInteger(value) && value >= 0,
      rsvpChoice: (value) => ['none', 'yes', 'no', 'maybe'].includes(value),
      isViewer: (value) => typeof value === 'boolean',
      playing: (value) => typeof value === 'boolean',
      mapQuery: (value) => typeof value === 'string',
      defaults: (value) => value && typeof value === 'object'
    };

    for (const [key, value] of Object.entries(updates)) {
      if (validators[key] && !validators[key](value)) {
        console.error(`Invalid value for ${key}:`, value);
        return false;
      }
    }

    return true;
  }

  // ===================
  // STATE LISTENERS
  // ===================

  /**
   * Subscribe to state changes
   */
  subscribe(key, callback) {
    if (!this.listeners.has(key)) {
      this.listeners.set(key, new Set());
    }
    this.listeners.get(key).add(callback);
    
    return () => this.unsubscribe(key, callback);
  }

  /**
   * Unsubscribe from state changes
   */
  unsubscribe(key, callback) {
    const keyListeners = this.listeners.get(key);
    if (keyListeners) {
      keyListeners.delete(callback);
      if (keyListeners.size === 0) {
        this.listeners.delete(key);
      }
    }
  }

  /**
   * Notify listeners of state changes
   */
  notifyStateChange(previousState, currentState, changes) {
    // Notify general state listeners
    const generalListeners = this.listeners.get('*') || new Set();
    generalListeners.forEach(callback => {
      try {
        callback(currentState, previousState, changes);
      } catch (error) {
        console.error('Error in state change listener:', error);
      }
    });

    // Notify specific key listeners
    for (const key of Object.keys(changes)) {
      const keyListeners = this.listeners.get(key) || new Set();
      keyListeners.forEach(callback => {
        try {
          callback(currentState[key], previousState?.[key], currentState);
        } catch (error) {
          console.error(`Error in ${key} change listener:`, error);
        }
      });
    }
  }

  // ===================
  // CONVENIENCE GETTERS/SETTERS
  // ===================

  // Viewer mode
  get isViewer() { return this.state.isViewer; }
  set isViewer(value) { this.setState({ isViewer: value }); }

  // Slides
  get slides() { return [...this.state.slides]; } // Return copy
  set slides(value) { this.setState({ slides: [...value] }); } // Store copy

  // Active index
  get activeIndex() { return this.state.activeIndex; }
  set activeIndex(value) { 
    const maxIndex = Math.max(0, this.state.slides.length - 1);
    this.setState({ activeIndex: Math.max(0, Math.min(value, maxIndex)) }); 
  }

  // Active layer
  get activeLayer() { return this.state.activeLayer; }
  set activeLayer(value) { this.setState({ activeLayer: value }, { merge: false }); }

  // Playing state
  get playing() { return this.state.playing; }
  set playing(value) { this.setState({ playing: value }); }

  // RAF ID
  get rafId() { return this.state.rafId; }
  set rafId(value) { this.setState({ rafId: value }); }

  // Slide start timestamp
  get slideStartTs() { return this.state.slideStartTs; }
  set slideStartTs(value) { this.setState({ slideStartTs: value }); }

  // RSVP choice
  get rsvpChoice() { return this.state.rsvpChoice; }
  set rsvpChoice(value) { this.setState({ rsvpChoice: value }); }

  // Map query
  get mapQuery() { return this.state.mapQuery; }
  set mapQuery(value) { this.setState({ mapQuery: value }); }

  // Current project ID
  get currentProjectId() { return this.state.currentProjectId; }
  set currentProjectId(value) { this.setState({ currentProjectId: value }); }

  // Defaults
  get defaults() { return { ...this.state.defaults }; }
  set defaults(value) { this.setState({ defaults: { ...this.state.defaults, ...value } }); }

  // ===================
  // HISTORY MANAGEMENT
  // ===================

  /**
   * Push current state to history
   */
  pushHistory() {
    if (this.history.isLocked) return;

    const snapshot = JSON.stringify(this.buildProject());
    
    // Don't add if same as current
    if (this.history.index >= 0 && this.history.stack[this.history.index] === snapshot) {
      return;
    }

    // Remove future history if we're not at the end
    if (this.history.index < this.history.stack.length - 1) {
      this.history.stack = this.history.stack.slice(0, this.history.index + 1);
    }

    // Add new snapshot
    this.history.stack.push(snapshot);
    
    // Limit history size
    if (this.history.stack.length > this.history.maxSize) {
      this.history.stack.shift();
    } else {
      this.history.index++;
    }

    this.updateUndoRedoUI();
  }

  /**
   * Undo to previous state
   */
  undo() {
    if (this.history.index > 0) {
      this.history.index--;
      this.applySnapshot(this.history.stack[this.history.index]);
    }
  }

  /**
   * Redo to next state
   */
  redo() {
    if (this.history.index < this.history.stack.length - 1) {
      this.history.index++;
      this.applySnapshot(this.history.stack[this.history.index]);
    }
  }

  /**
   * Apply history snapshot
   */
  applySnapshot(snapshot) {
    try {
      const project = JSON.parse(snapshot);
      this.history.isLocked = true;
      this.applyProject(project);
      this.history.isLocked = false;
      
      // Save to local storage
      this.saveToLocalStorage(snapshot);
      this.updateUndoRedoUI();
      
    } catch (error) {
      console.error('Failed to apply history snapshot:', error);
    }
  }

  /**
   * Lock/unlock history
   */
  lockHistory(locked = true) {
    this.history.isLocked = locked;
  }

  /**
   * Initialize history with current state
   */
  initializeHistory() {
    this.history.isLocked = true;
    this.history.stack = [JSON.stringify(this.buildProject())];
    this.history.index = 0;
    this.history.isLocked = false;
    this.updateUndoRedoUI();
  }

  /**
   * Get history state for debugging
   */
  getHistoryState() {
    return {
      stackSize: this.history.stack.length,
      currentIndex: this.history.index,
      canUndo: this.history.index > 0,
      canRedo: this.history.index < this.history.stack.length - 1,
      isLocked: this.history.isLocked
    };
  }

  // ===================
  // PROJECT OPERATIONS
  // ===================

  /**
   * Build project for serialization
   */
  buildProject() {
    const fontFamilySelect = document.querySelector('#fontFamily');
    const fontSizeInput = document.querySelector('#fontSize');
    const fontColorInput = document.querySelector('#fontColor');
    
    return {
      v: 62,
      slides: this.slides,
      activeIndex: this.activeIndex,
      defaults: {
        fontFamily: fontFamilySelect?.value || this.state.defaults.fontFamily,
        fontSize: parseInt(fontSizeInput?.value, 10) || this.state.defaults.fontSize,
        fontColor: fontColorInput?.value || this.state.defaults.fontColor
      },
      rsvp: this.rsvpChoice,
      mapQuery: this.mapQuery
    };
  }

  /**
   * Apply project data to state
   */
  applyProject(project) {
    const fontFamilySelect = document.querySelector('#fontFamily');
    const fontSizeInput = document.querySelector('#fontSize');
    const fontColorInput = document.querySelector('#fontColor');
    const mapInput = document.getElementById('mapInput');
    
    // Apply slides
    if (Array.isArray(project.slides) && project.slides.length) {
      this.slides = project.slides;
      this.activeIndex = Math.min(Math.max(0, project.activeIndex || 0), project.slides.length - 1);
    } else {
      // Create default slide from legacy format
      const slide = {
        image: project.image || null,
        layers: project.layers || [],
        workSize: { w: 800, h: 450 },
        durationMs: 3000
      };
      this.slides = [slide];
      this.activeIndex = 0;
    }
    
    // Apply defaults to UI
    if (project.defaults) {
      if (fontFamilySelect && project.defaults.fontFamily) {
        fontFamilySelect.value = project.defaults.fontFamily;
      }
      if (fontSizeInput && project.defaults.fontSize) {
        fontSizeInput.value = project.defaults.fontSize;
      }
      if (fontColorInput && project.defaults.fontColor) {
        fontColorInput.value = project.defaults.fontColor;
      }
      this.defaults = project.defaults;
    }
    
    // Apply other state
    this.rsvpChoice = project.rsvp || 'none';
    this.mapQuery = project.mapQuery || '';
    
    if (mapInput) {
      mapInput.value = this.mapQuery;
    }
    
    this.updateRsvpUI();
  }

  // ===================
  // PERSISTENCE
  // ===================

  /**
   * Save current state
   */
  async save() {
    const projectData = {
      title: 'My Invitation',
      slides: this.slides,
      settings: {
        defaults: this.defaults,
        rsvp: this.rsvpChoice,
        mapQuery: this.mapQuery
      }
    };

    // In viewer mode, only save locally
    if (this.isViewer) {
      this.saveToLocalStorage();
      this.pushHistoryDebounced();
      return;
    }

    // Try backend save for authenticated users
    try {
      if (apiClient.token && this.currentProjectId) {
        // Check if project still exists
        try {
          await apiClient.getProject(this.currentProjectId);
          await apiClient.updateProject(this.currentProjectId, projectData);
          toast('Project updated');
        } catch (error) {
          // Project not found, create new one
          if (error.message?.includes('404') || error.message?.includes('Not Found')) {
            this.currentProjectId = null;
            const response = await apiClient.saveProject(projectData);
            if (response?.projectId) this.currentProjectId = response.projectId;
            toast('Project re-created in cloud');
          } else {
            throw error;
          }
        }
      } else if (apiClient.token) {
        // Create new project
        const response = await apiClient.saveProject(projectData);
        if (response?.projectId) this.currentProjectId = response.projectId;
        toast('Project saved to cloud');
      }
    } catch (error) {
      console.error('Backend save failed:', error);
      toast('Saved locally only');
    }
    
    // Always save locally as backup
    this.saveToLocalStorage();
    this.pushHistoryDebounced();
  }

  /**
   * Save to local storage
   */
  saveToLocalStorage(data = null) {
    try {
      const projectData = data || JSON.stringify(this.buildProject());
      localStorage.setItem(STORAGE_KEY, projectData);
    } catch (error) {
      console.error('Local storage save failed:', error);
      // Try compressed save
      try {
        const project = this.buildProject();
        project.slides = project.slides.map(s => ({
          ...s,
          image: s.image ? { ...s.image, src: null } : null
        }));
        localStorage.setItem(STORAGE_KEY, JSON.stringify(project));
      } catch (e2) {
        console.error('Even compressed save failed:', e2);
      }
    }
  }

  /**
   * Load from local storage
   */
  loadFromLocalStorage() {
    try {
      const raw = localStorage.getItem(STORAGE_KEY);
      if (!raw) return false;
      
      const project = JSON.parse(raw);
      this.lockHistory(true);
      this.applyProject(project);
      this.lockHistory(false);
      
      return true;
    } catch (error) {
      console.error('Failed to load from local storage:', error);
      return false;
    }
  }

  // ===================
  // UI HELPERS
  // ===================

  /**
   * Update RSVP UI
   */
  updateRsvpUI() {
    const rsvpYes = document.getElementById('rsvpYes');
    const rsvpMaybe = document.getElementById('rsvpMaybe');
    const rsvpNo = document.getElementById('rsvpNo');
    
    if (!rsvpYes || !rsvpMaybe || !rsvpNo) return;
    
    rsvpYes.classList.toggle('active', this.rsvpChoice === 'yes');
    rsvpMaybe.classList.toggle('active', this.rsvpChoice === 'maybe');
    rsvpNo.classList.toggle('active', this.rsvpChoice === 'no');
  }

  /**
   * Update undo/redo UI
   */
  updateUndoRedoUI() {
    const undoBtn = document.getElementById('undoBtn');
    const redoBtn = document.getElementById('redoBtn');
    
    if (!undoBtn || !redoBtn) return;
    
    undoBtn.disabled = !(this.history.index > 0);
    redoBtn.disabled = !(this.history.index < this.history.stack.length - 1);
  }

  /**
   * Get map URL
   */
  getMapUrl() {
    const query = (this.mapQuery || '').trim();
    return 'https://www.google.com/maps/search/?api=1&query=' + 
           encodeURIComponent(query || 'event venue');
  }

  // ===================
  // UTILITIES
  // ===================

  /**
   * Deep merge objects
   */
  deepMerge(target, source) {
    const result = { ...target };

    for (const key in source) {
      const value = source[key];
<<<<<<< HEAD

      // Don't recurse into DOM nodes or non-plain objects
      if (typeof Node !== 'undefined' && value instanceof Node) {
        result[key] = value;
      } else if (value && value.constructor === Object) {
        result[key] = this.deepMerge(target[key] || {}, value);
      } else {
=======
      if (Array.isArray(value)) {
        // Shallow-copy arrays to avoid reference sharing
        result[key] = [...value];
      } else if (
        value !== null &&
        typeof value === 'object' &&
        value.constructor === Object
      ) {
        // Recursively merge only plain objects
        result[key] = this.deepMerge(target[key] || {}, value);
      } else {
        // Functions, class instances, primitives, etc.
>>>>>>> feb50a32
        result[key] = value;
      }
    }

    return result;
  }

  /**
   * Reset to default state
   */
  reset() {
    this.state = {
      isViewer: false,
      slides: [],
      activeIndex: 0,
      currentProjectId: null,
      activeLayer: null,
      playing: false,
      rafId: 0,
      slideStartTs: 0,
      rsvpChoice: 'none',
      mapQuery: '',
      defaults: {
        fontFamily: 'system-ui',
        fontSize: 28,
        fontColor: '#ffffff'
      }
    };
    
    this.history = {
      stack: [],
      index: -1,
      isLocked: false,
      maxSize: MAX_HISTORY
    };
    
    this.listeners.clear();
  }

  /**
   * Get debug info
   */
  getDebugInfo() {
    return {
      state: this.getState(),
      history: this.getHistoryState(),
      listeners: Array.from(this.listeners.keys()),
      projectId: this.currentProjectId
    };
  }
}

// Create singleton instance
const stateManager = new ApplicationStateManager();

// Create debounced save function
const saveProjectDebounced = debounce(() => stateManager.save(), 300);
const pushHistoryDebounced = debounce(() => stateManager.pushHistory(), 350);

// Backward compatibility - expose history state
export const historyState = {
  get stack() { return stateManager.history.stack; },
  get idx() { return stateManager.history.index; },
  get lock() { return stateManager.history.isLocked; },
  set lock(value) { stateManager.lockHistory(value); }
};

// Backward compatibility exports (maintain existing API)
export const buildProject = () => stateManager.buildProject();
export const applyProject = (project) => stateManager.applyProject(project);
export const loadProject = () => stateManager.loadFromLocalStorage();
export const saveProject = () => stateManager.save();
export { saveProjectDebounced };

// History management
export const initializeHistory = () => stateManager.initializeHistory();
export const doUndo = () => stateManager.undo();
export const doRedo = () => stateManager.redo();
export const updateUndoRedoUI = () => stateManager.updateUndoRedoUI();
export const pushHistory = () => stateManager.pushHistory();
export { pushHistoryDebounced };

// State getters (maintain existing API)
export const getIsViewer = () => stateManager.isViewer;
export const getSlides = () => stateManager.slides;
export const getActiveIndex = () => stateManager.activeIndex;
export const getActiveLayer = () => stateManager.activeLayer;
export const getPlaying = () => stateManager.playing;
export const getRafId = () => stateManager.rafId;
export const getSlideStartTs = () => stateManager.slideStartTs;
export const getRsvpChoice = () => stateManager.rsvpChoice;
export const getMapQuery = () => stateManager.mapQuery;
export const getMapUrl = () => stateManager.getMapUrl();

// State setters (maintain existing API)
export const setIsViewer = (value) => { stateManager.isViewer = value; };
export const setSlides = (value) => { stateManager.slides = value; };
export const setActiveIndex = (value) => { stateManager.activeIndex = value; };
export const setActiveLayer = (value) => { stateManager.activeLayer = value; };
export const setPlaying = (value) => { stateManager.playing = value; };
export const setRafId = (value) => { stateManager.rafId = value; };
export const setSlideStartTs = (value) => { stateManager.slideStartTs = value; };
export const setCurrentProjectId = (value) => { stateManager.currentProjectId = value; };

// RSVP and map helpers
export const handleRsvpChoice = (choice) => {
  stateManager.rsvpChoice = choice;
  saveProjectDebounced();
};

export const handleMapQuery = (query) => {
  stateManager.mapQuery = (query || '').trim();
  saveProjectDebounced();
};

// Advanced state management features
export const subscribe = (key, callback) => stateManager.subscribe(key, callback);
export const unsubscribe = (key, callback) => stateManager.unsubscribe(key, callback);
export const setState = (updates, options) => stateManager.setState(updates, options);
export const getState = (path) => stateManager.getState(path);

// Export manager instance for advanced usage
export { stateManager };
export default stateManager;<|MERGE_RESOLUTION|>--- conflicted
+++ resolved
@@ -1,743 +1,742 @@
-// state-manager.js - Consistent state management with clear patterns
-
-import { apiClient } from './api-client.js';
-import { debounce, toast, STORAGE_KEY, MAX_HISTORY } from './utils.js';
-
-/**
- * Centralized Application State Manager
- * Provides consistent patterns for state management, validation, and persistence
- */
-class ApplicationStateManager {
-  constructor() {
-    // Core application state
-    this.state = {
-      // UI Mode
-      isViewer: false,
-      
-      // Project data
-      slides: [],
-      activeIndex: 0,
-      currentProjectId: null,
-      
-      // UI state
-      activeLayer: null,
-      playing: false,
-      rafId: 0,
-      slideStartTs: 0,
-      
-      // User preferences
-      rsvpChoice: 'none',
-      mapQuery: '',
-      
-      // Default values
-      defaults: {
-        fontFamily: 'system-ui',
-        fontSize: 28,
-        fontColor: '#ffffff'
-      }
-    };
-
-    // History management (separate from main state)
-    this.history = {
-      stack: [],
-      index: -1,
-      isLocked: false,
-      maxSize: MAX_HISTORY
-    };
-
-    // State change listeners
-    this.listeners = new Map();
-    
-    // Bind methods to preserve context
-    this.setState = this.setState.bind(this);
-    this.getState = this.getState.bind(this);
-    
-    // Create debounced methods after binding
-    this.pushHistoryDebounced = debounce(this.pushHistory.bind(this), 350);
-  }
-
-  // ===================
-  // CORE STATE METHODS
-  // ===================
-
-  /**
-   * Get current state (or specific path)
-   */
-  getState(path = null) {
-    if (path) {
-      return this.getNestedValue(this.state, path);
-    }
-    return { ...this.state }; // Return copy to prevent mutations
-  }
-
-  /**
-   * Set state with validation and change notification
-   */
-  setState(updates, options = {}) {
-    const { validate = true, notify = true, merge = true } = options;
-    
-    // Validate updates if requested
-    if (validate && !this.validateStateUpdates(updates)) {
-      console.warn('Invalid state updates rejected:', updates);
-      return false;
-    }
-
-    // Determine new state based on merge option
-    const newState = merge
-      ? this.deepMerge(this.state, updates)
-      : { ...this.state, ...updates };
-
-    // Store previous state for change detection
-    const previousState = { ...this.state };
-
-    // Update state
-    this.state = newState;
-    
-    // Notify listeners if requested
-    if (notify) {
-      this.notifyStateChange(previousState, this.state, updates);
-    }
-
-    return true;
-  }
-
-  /**
-   * Get nested value from object using dot notation
-   */
-  getNestedValue(obj, path) {
-    return path.split('.').reduce((current, key) => current?.[key], obj);
-  }
-
-  /**
-   * Set nested value using dot notation
-   */
-  setNestedValue(path, value) {
-    const keys = path.split('.');
-    const lastKey = keys.pop();
-    const target = keys.reduce((current, key) => {
-      if (!(key in current)) current[key] = {};
-      return current[key];
-    }, this.state);
-    
-    target[lastKey] = value;
-    this.notifyStateChange(null, this.state, { [path]: value });
-  }
-
-  // ===================
-  // VALIDATION METHODS
-  // ===================
-
-  /**
-   * Validate state updates
-   */
-  validateStateUpdates(updates) {
-    const validators = {
-      slides: (value) => Array.isArray(value),
-      activeIndex: (value) => Number.isInteger(value) && value >= 0,
-      rsvpChoice: (value) => ['none', 'yes', 'no', 'maybe'].includes(value),
-      isViewer: (value) => typeof value === 'boolean',
-      playing: (value) => typeof value === 'boolean',
-      mapQuery: (value) => typeof value === 'string',
-      defaults: (value) => value && typeof value === 'object'
-    };
-
-    for (const [key, value] of Object.entries(updates)) {
-      if (validators[key] && !validators[key](value)) {
-        console.error(`Invalid value for ${key}:`, value);
-        return false;
-      }
-    }
-
-    return true;
-  }
-
-  // ===================
-  // STATE LISTENERS
-  // ===================
-
-  /**
-   * Subscribe to state changes
-   */
-  subscribe(key, callback) {
-    if (!this.listeners.has(key)) {
-      this.listeners.set(key, new Set());
-    }
-    this.listeners.get(key).add(callback);
-    
-    return () => this.unsubscribe(key, callback);
-  }
-
-  /**
-   * Unsubscribe from state changes
-   */
-  unsubscribe(key, callback) {
-    const keyListeners = this.listeners.get(key);
-    if (keyListeners) {
-      keyListeners.delete(callback);
-      if (keyListeners.size === 0) {
-        this.listeners.delete(key);
-      }
-    }
-  }
-
-  /**
-   * Notify listeners of state changes
-   */
-  notifyStateChange(previousState, currentState, changes) {
-    // Notify general state listeners
-    const generalListeners = this.listeners.get('*') || new Set();
-    generalListeners.forEach(callback => {
-      try {
-        callback(currentState, previousState, changes);
-      } catch (error) {
-        console.error('Error in state change listener:', error);
-      }
-    });
-
-    // Notify specific key listeners
-    for (const key of Object.keys(changes)) {
-      const keyListeners = this.listeners.get(key) || new Set();
-      keyListeners.forEach(callback => {
-        try {
-          callback(currentState[key], previousState?.[key], currentState);
-        } catch (error) {
-          console.error(`Error in ${key} change listener:`, error);
-        }
-      });
-    }
-  }
-
-  // ===================
-  // CONVENIENCE GETTERS/SETTERS
-  // ===================
-
-  // Viewer mode
-  get isViewer() { return this.state.isViewer; }
-  set isViewer(value) { this.setState({ isViewer: value }); }
-
-  // Slides
-  get slides() { return [...this.state.slides]; } // Return copy
-  set slides(value) { this.setState({ slides: [...value] }); } // Store copy
-
-  // Active index
-  get activeIndex() { return this.state.activeIndex; }
-  set activeIndex(value) { 
-    const maxIndex = Math.max(0, this.state.slides.length - 1);
-    this.setState({ activeIndex: Math.max(0, Math.min(value, maxIndex)) }); 
-  }
-
-  // Active layer
-  get activeLayer() { return this.state.activeLayer; }
-  set activeLayer(value) { this.setState({ activeLayer: value }, { merge: false }); }
-
-  // Playing state
-  get playing() { return this.state.playing; }
-  set playing(value) { this.setState({ playing: value }); }
-
-  // RAF ID
-  get rafId() { return this.state.rafId; }
-  set rafId(value) { this.setState({ rafId: value }); }
-
-  // Slide start timestamp
-  get slideStartTs() { return this.state.slideStartTs; }
-  set slideStartTs(value) { this.setState({ slideStartTs: value }); }
-
-  // RSVP choice
-  get rsvpChoice() { return this.state.rsvpChoice; }
-  set rsvpChoice(value) { this.setState({ rsvpChoice: value }); }
-
-  // Map query
-  get mapQuery() { return this.state.mapQuery; }
-  set mapQuery(value) { this.setState({ mapQuery: value }); }
-
-  // Current project ID
-  get currentProjectId() { return this.state.currentProjectId; }
-  set currentProjectId(value) { this.setState({ currentProjectId: value }); }
-
-  // Defaults
-  get defaults() { return { ...this.state.defaults }; }
-  set defaults(value) { this.setState({ defaults: { ...this.state.defaults, ...value } }); }
-
-  // ===================
-  // HISTORY MANAGEMENT
-  // ===================
-
-  /**
-   * Push current state to history
-   */
-  pushHistory() {
-    if (this.history.isLocked) return;
-
-    const snapshot = JSON.stringify(this.buildProject());
-    
-    // Don't add if same as current
-    if (this.history.index >= 0 && this.history.stack[this.history.index] === snapshot) {
-      return;
-    }
-
-    // Remove future history if we're not at the end
-    if (this.history.index < this.history.stack.length - 1) {
-      this.history.stack = this.history.stack.slice(0, this.history.index + 1);
-    }
-
-    // Add new snapshot
-    this.history.stack.push(snapshot);
-    
-    // Limit history size
-    if (this.history.stack.length > this.history.maxSize) {
-      this.history.stack.shift();
-    } else {
-      this.history.index++;
-    }
-
-    this.updateUndoRedoUI();
-  }
-
-  /**
-   * Undo to previous state
-   */
-  undo() {
-    if (this.history.index > 0) {
-      this.history.index--;
-      this.applySnapshot(this.history.stack[this.history.index]);
-    }
-  }
-
-  /**
-   * Redo to next state
-   */
-  redo() {
-    if (this.history.index < this.history.stack.length - 1) {
-      this.history.index++;
-      this.applySnapshot(this.history.stack[this.history.index]);
-    }
-  }
-
-  /**
-   * Apply history snapshot
-   */
-  applySnapshot(snapshot) {
-    try {
-      const project = JSON.parse(snapshot);
-      this.history.isLocked = true;
-      this.applyProject(project);
-      this.history.isLocked = false;
-      
-      // Save to local storage
-      this.saveToLocalStorage(snapshot);
-      this.updateUndoRedoUI();
-      
-    } catch (error) {
-      console.error('Failed to apply history snapshot:', error);
-    }
-  }
-
-  /**
-   * Lock/unlock history
-   */
-  lockHistory(locked = true) {
-    this.history.isLocked = locked;
-  }
-
-  /**
-   * Initialize history with current state
-   */
-  initializeHistory() {
-    this.history.isLocked = true;
-    this.history.stack = [JSON.stringify(this.buildProject())];
-    this.history.index = 0;
-    this.history.isLocked = false;
-    this.updateUndoRedoUI();
-  }
-
-  /**
-   * Get history state for debugging
-   */
-  getHistoryState() {
-    return {
-      stackSize: this.history.stack.length,
-      currentIndex: this.history.index,
-      canUndo: this.history.index > 0,
-      canRedo: this.history.index < this.history.stack.length - 1,
-      isLocked: this.history.isLocked
-    };
-  }
-
-  // ===================
-  // PROJECT OPERATIONS
-  // ===================
-
-  /**
-   * Build project for serialization
-   */
-  buildProject() {
-    const fontFamilySelect = document.querySelector('#fontFamily');
-    const fontSizeInput = document.querySelector('#fontSize');
-    const fontColorInput = document.querySelector('#fontColor');
-    
-    return {
-      v: 62,
-      slides: this.slides,
-      activeIndex: this.activeIndex,
-      defaults: {
-        fontFamily: fontFamilySelect?.value || this.state.defaults.fontFamily,
-        fontSize: parseInt(fontSizeInput?.value, 10) || this.state.defaults.fontSize,
-        fontColor: fontColorInput?.value || this.state.defaults.fontColor
-      },
-      rsvp: this.rsvpChoice,
-      mapQuery: this.mapQuery
-    };
-  }
-
-  /**
-   * Apply project data to state
-   */
-  applyProject(project) {
-    const fontFamilySelect = document.querySelector('#fontFamily');
-    const fontSizeInput = document.querySelector('#fontSize');
-    const fontColorInput = document.querySelector('#fontColor');
-    const mapInput = document.getElementById('mapInput');
-    
-    // Apply slides
-    if (Array.isArray(project.slides) && project.slides.length) {
-      this.slides = project.slides;
-      this.activeIndex = Math.min(Math.max(0, project.activeIndex || 0), project.slides.length - 1);
-    } else {
-      // Create default slide from legacy format
-      const slide = {
-        image: project.image || null,
-        layers: project.layers || [],
-        workSize: { w: 800, h: 450 },
-        durationMs: 3000
-      };
-      this.slides = [slide];
-      this.activeIndex = 0;
-    }
-    
-    // Apply defaults to UI
-    if (project.defaults) {
-      if (fontFamilySelect && project.defaults.fontFamily) {
-        fontFamilySelect.value = project.defaults.fontFamily;
-      }
-      if (fontSizeInput && project.defaults.fontSize) {
-        fontSizeInput.value = project.defaults.fontSize;
-      }
-      if (fontColorInput && project.defaults.fontColor) {
-        fontColorInput.value = project.defaults.fontColor;
-      }
-      this.defaults = project.defaults;
-    }
-    
-    // Apply other state
-    this.rsvpChoice = project.rsvp || 'none';
-    this.mapQuery = project.mapQuery || '';
-    
-    if (mapInput) {
-      mapInput.value = this.mapQuery;
-    }
-    
-    this.updateRsvpUI();
-  }
-
-  // ===================
-  // PERSISTENCE
-  // ===================
-
-  /**
-   * Save current state
-   */
-  async save() {
-    const projectData = {
-      title: 'My Invitation',
-      slides: this.slides,
-      settings: {
-        defaults: this.defaults,
-        rsvp: this.rsvpChoice,
-        mapQuery: this.mapQuery
-      }
-    };
-
-    // In viewer mode, only save locally
-    if (this.isViewer) {
-      this.saveToLocalStorage();
-      this.pushHistoryDebounced();
-      return;
-    }
-
-    // Try backend save for authenticated users
-    try {
-      if (apiClient.token && this.currentProjectId) {
-        // Check if project still exists
-        try {
-          await apiClient.getProject(this.currentProjectId);
-          await apiClient.updateProject(this.currentProjectId, projectData);
-          toast('Project updated');
-        } catch (error) {
-          // Project not found, create new one
-          if (error.message?.includes('404') || error.message?.includes('Not Found')) {
-            this.currentProjectId = null;
-            const response = await apiClient.saveProject(projectData);
-            if (response?.projectId) this.currentProjectId = response.projectId;
-            toast('Project re-created in cloud');
-          } else {
-            throw error;
-          }
-        }
-      } else if (apiClient.token) {
-        // Create new project
-        const response = await apiClient.saveProject(projectData);
-        if (response?.projectId) this.currentProjectId = response.projectId;
-        toast('Project saved to cloud');
-      }
-    } catch (error) {
-      console.error('Backend save failed:', error);
-      toast('Saved locally only');
-    }
-    
-    // Always save locally as backup
-    this.saveToLocalStorage();
-    this.pushHistoryDebounced();
-  }
-
-  /**
-   * Save to local storage
-   */
-  saveToLocalStorage(data = null) {
-    try {
-      const projectData = data || JSON.stringify(this.buildProject());
-      localStorage.setItem(STORAGE_KEY, projectData);
-    } catch (error) {
-      console.error('Local storage save failed:', error);
-      // Try compressed save
-      try {
-        const project = this.buildProject();
-        project.slides = project.slides.map(s => ({
-          ...s,
-          image: s.image ? { ...s.image, src: null } : null
-        }));
-        localStorage.setItem(STORAGE_KEY, JSON.stringify(project));
-      } catch (e2) {
-        console.error('Even compressed save failed:', e2);
-      }
-    }
-  }
-
-  /**
-   * Load from local storage
-   */
-  loadFromLocalStorage() {
-    try {
-      const raw = localStorage.getItem(STORAGE_KEY);
-      if (!raw) return false;
-      
-      const project = JSON.parse(raw);
-      this.lockHistory(true);
-      this.applyProject(project);
-      this.lockHistory(false);
-      
-      return true;
-    } catch (error) {
-      console.error('Failed to load from local storage:', error);
-      return false;
-    }
-  }
-
-  // ===================
-  // UI HELPERS
-  // ===================
-
-  /**
-   * Update RSVP UI
-   */
-  updateRsvpUI() {
-    const rsvpYes = document.getElementById('rsvpYes');
-    const rsvpMaybe = document.getElementById('rsvpMaybe');
-    const rsvpNo = document.getElementById('rsvpNo');
-    
-    if (!rsvpYes || !rsvpMaybe || !rsvpNo) return;
-    
-    rsvpYes.classList.toggle('active', this.rsvpChoice === 'yes');
-    rsvpMaybe.classList.toggle('active', this.rsvpChoice === 'maybe');
-    rsvpNo.classList.toggle('active', this.rsvpChoice === 'no');
-  }
-
-  /**
-   * Update undo/redo UI
-   */
-  updateUndoRedoUI() {
-    const undoBtn = document.getElementById('undoBtn');
-    const redoBtn = document.getElementById('redoBtn');
-    
-    if (!undoBtn || !redoBtn) return;
-    
-    undoBtn.disabled = !(this.history.index > 0);
-    redoBtn.disabled = !(this.history.index < this.history.stack.length - 1);
-  }
-
-  /**
-   * Get map URL
-   */
-  getMapUrl() {
-    const query = (this.mapQuery || '').trim();
-    return 'https://www.google.com/maps/search/?api=1&query=' + 
-           encodeURIComponent(query || 'event venue');
-  }
-
-  // ===================
-  // UTILITIES
-  // ===================
-
-  /**
-   * Deep merge objects
-   */
-  deepMerge(target, source) {
-    const result = { ...target };
-
-    for (const key in source) {
-      const value = source[key];
-<<<<<<< HEAD
-
-      // Don't recurse into DOM nodes or non-plain objects
-      if (typeof Node !== 'undefined' && value instanceof Node) {
-        result[key] = value;
-      } else if (value && value.constructor === Object) {
-        result[key] = this.deepMerge(target[key] || {}, value);
-      } else {
-=======
-      if (Array.isArray(value)) {
-        // Shallow-copy arrays to avoid reference sharing
-        result[key] = [...value];
-      } else if (
-        value !== null &&
-        typeof value === 'object' &&
-        value.constructor === Object
-      ) {
-        // Recursively merge only plain objects
-        result[key] = this.deepMerge(target[key] || {}, value);
-      } else {
-        // Functions, class instances, primitives, etc.
->>>>>>> feb50a32
-        result[key] = value;
-      }
-    }
-
-    return result;
-  }
-
-  /**
-   * Reset to default state
-   */
-  reset() {
-    this.state = {
-      isViewer: false,
-      slides: [],
-      activeIndex: 0,
-      currentProjectId: null,
-      activeLayer: null,
-      playing: false,
-      rafId: 0,
-      slideStartTs: 0,
-      rsvpChoice: 'none',
-      mapQuery: '',
-      defaults: {
-        fontFamily: 'system-ui',
-        fontSize: 28,
-        fontColor: '#ffffff'
-      }
-    };
-    
-    this.history = {
-      stack: [],
-      index: -1,
-      isLocked: false,
-      maxSize: MAX_HISTORY
-    };
-    
-    this.listeners.clear();
-  }
-
-  /**
-   * Get debug info
-   */
-  getDebugInfo() {
-    return {
-      state: this.getState(),
-      history: this.getHistoryState(),
-      listeners: Array.from(this.listeners.keys()),
-      projectId: this.currentProjectId
-    };
-  }
-}
-
-// Create singleton instance
-const stateManager = new ApplicationStateManager();
-
-// Create debounced save function
-const saveProjectDebounced = debounce(() => stateManager.save(), 300);
-const pushHistoryDebounced = debounce(() => stateManager.pushHistory(), 350);
-
-// Backward compatibility - expose history state
-export const historyState = {
-  get stack() { return stateManager.history.stack; },
-  get idx() { return stateManager.history.index; },
-  get lock() { return stateManager.history.isLocked; },
-  set lock(value) { stateManager.lockHistory(value); }
-};
-
-// Backward compatibility exports (maintain existing API)
-export const buildProject = () => stateManager.buildProject();
-export const applyProject = (project) => stateManager.applyProject(project);
-export const loadProject = () => stateManager.loadFromLocalStorage();
-export const saveProject = () => stateManager.save();
-export { saveProjectDebounced };
-
-// History management
-export const initializeHistory = () => stateManager.initializeHistory();
-export const doUndo = () => stateManager.undo();
-export const doRedo = () => stateManager.redo();
-export const updateUndoRedoUI = () => stateManager.updateUndoRedoUI();
-export const pushHistory = () => stateManager.pushHistory();
-export { pushHistoryDebounced };
-
-// State getters (maintain existing API)
-export const getIsViewer = () => stateManager.isViewer;
-export const getSlides = () => stateManager.slides;
-export const getActiveIndex = () => stateManager.activeIndex;
-export const getActiveLayer = () => stateManager.activeLayer;
-export const getPlaying = () => stateManager.playing;
-export const getRafId = () => stateManager.rafId;
-export const getSlideStartTs = () => stateManager.slideStartTs;
-export const getRsvpChoice = () => stateManager.rsvpChoice;
-export const getMapQuery = () => stateManager.mapQuery;
-export const getMapUrl = () => stateManager.getMapUrl();
-
-// State setters (maintain existing API)
-export const setIsViewer = (value) => { stateManager.isViewer = value; };
-export const setSlides = (value) => { stateManager.slides = value; };
-export const setActiveIndex = (value) => { stateManager.activeIndex = value; };
-export const setActiveLayer = (value) => { stateManager.activeLayer = value; };
-export const setPlaying = (value) => { stateManager.playing = value; };
-export const setRafId = (value) => { stateManager.rafId = value; };
-export const setSlideStartTs = (value) => { stateManager.slideStartTs = value; };
-export const setCurrentProjectId = (value) => { stateManager.currentProjectId = value; };
-
-// RSVP and map helpers
-export const handleRsvpChoice = (choice) => {
-  stateManager.rsvpChoice = choice;
-  saveProjectDebounced();
-};
-
-export const handleMapQuery = (query) => {
-  stateManager.mapQuery = (query || '').trim();
-  saveProjectDebounced();
-};
-
-// Advanced state management features
-export const subscribe = (key, callback) => stateManager.subscribe(key, callback);
-export const unsubscribe = (key, callback) => stateManager.unsubscribe(key, callback);
-export const setState = (updates, options) => stateManager.setState(updates, options);
-export const getState = (path) => stateManager.getState(path);
-
-// Export manager instance for advanced usage
-export { stateManager };
+// state-manager.js - Consistent state management with clear patterns
+
+import { apiClient } from './api-client.js';
+import { debounce, toast, STORAGE_KEY, MAX_HISTORY } from './utils.js';
+
+/**
+ * Centralized Application State Manager
+ * Provides consistent patterns for state management, validation, and persistence
+ */
+class ApplicationStateManager {
+  constructor() {
+    // Core application state
+    this.state = {
+      // UI Mode
+      isViewer: false,
+      
+      // Project data
+      slides: [],
+      activeIndex: 0,
+      currentProjectId: null,
+      
+      // UI state
+      activeLayer: null,
+      playing: false,
+      rafId: 0,
+      slideStartTs: 0,
+      
+      // User preferences
+      rsvpChoice: 'none',
+      mapQuery: '',
+      
+      // Default values
+      defaults: {
+        fontFamily: 'system-ui',
+        fontSize: 28,
+        fontColor: '#ffffff'
+      }
+    };
+
+    // History management (separate from main state)
+    this.history = {
+      stack: [],
+      index: -1,
+      isLocked: false,
+      maxSize: MAX_HISTORY
+    };
+
+    // State change listeners
+    this.listeners = new Map();
+    
+    // Bind methods to preserve context
+    this.setState = this.setState.bind(this);
+    this.getState = this.getState.bind(this);
+    
+    // Create debounced methods after binding
+    this.pushHistoryDebounced = debounce(this.pushHistory.bind(this), 350);
+  }
+
+  // ===================
+  // CORE STATE METHODS
+  // ===================
+
+  /**
+   * Get current state (or specific path)
+   */
+  getState(path = null) {
+    if (path) {
+      return this.getNestedValue(this.state, path);
+    }
+    return { ...this.state }; // Return copy to prevent mutations
+  }
+
+  /**
+   * Set state with validation and change notification
+   */
+  setState(updates, options = {}) {
+    const { validate = true, notify = true, merge = true } = options;
+    
+    // Validate updates if requested
+    if (validate && !this.validateStateUpdates(updates)) {
+      console.warn('Invalid state updates rejected:', updates);
+      return false;
+    }
+
+    // Determine new state based on merge option
+    const newState = merge
+      ? this.deepMerge(this.state, updates)
+      : { ...this.state, ...updates };
+
+    // Store previous state for change detection
+    const previousState = { ...this.state };
+
+    // Update state
+    this.state = newState;
+    
+    // Notify listeners if requested
+    if (notify) {
+      this.notifyStateChange(previousState, this.state, updates);
+    }
+
+    return true;
+  }
+
+  /**
+   * Get nested value from object using dot notation
+   */
+  getNestedValue(obj, path) {
+    return path.split('.').reduce((current, key) => current?.[key], obj);
+  }
+
+  /**
+   * Set nested value using dot notation
+   */
+  setNestedValue(path, value) {
+    const keys = path.split('.');
+    const lastKey = keys.pop();
+    const target = keys.reduce((current, key) => {
+      if (!(key in current)) current[key] = {};
+      return current[key];
+    }, this.state);
+    
+    target[lastKey] = value;
+    this.notifyStateChange(null, this.state, { [path]: value });
+  }
+
+  // ===================
+  // VALIDATION METHODS
+  // ===================
+
+  /**
+   * Validate state updates
+   */
+  validateStateUpdates(updates) {
+    const validators = {
+      slides: (value) => Array.isArray(value),
+      activeIndex: (value) => Number.isInteger(value) && value >= 0,
+      rsvpChoice: (value) => ['none', 'yes', 'no', 'maybe'].includes(value),
+      isViewer: (value) => typeof value === 'boolean',
+      playing: (value) => typeof value === 'boolean',
+      mapQuery: (value) => typeof value === 'string',
+      defaults: (value) => value && typeof value === 'object'
+    };
+
+    for (const [key, value] of Object.entries(updates)) {
+      if (validators[key] && !validators[key](value)) {
+        console.error(`Invalid value for ${key}:`, value);
+        return false;
+      }
+    }
+
+    return true;
+  }
+
+  // ===================
+  // STATE LISTENERS
+  // ===================
+
+  /**
+   * Subscribe to state changes
+   */
+  subscribe(key, callback) {
+    if (!this.listeners.has(key)) {
+      this.listeners.set(key, new Set());
+    }
+    this.listeners.get(key).add(callback);
+    
+    return () => this.unsubscribe(key, callback);
+  }
+
+  /**
+   * Unsubscribe from state changes
+   */
+  unsubscribe(key, callback) {
+    const keyListeners = this.listeners.get(key);
+    if (keyListeners) {
+      keyListeners.delete(callback);
+      if (keyListeners.size === 0) {
+        this.listeners.delete(key);
+      }
+    }
+  }
+
+  /**
+   * Notify listeners of state changes
+   */
+  notifyStateChange(previousState, currentState, changes) {
+    // Notify general state listeners
+    const generalListeners = this.listeners.get('*') || new Set();
+    generalListeners.forEach(callback => {
+      try {
+        callback(currentState, previousState, changes);
+      } catch (error) {
+        console.error('Error in state change listener:', error);
+      }
+    });
+
+    // Notify specific key listeners
+    for (const key of Object.keys(changes)) {
+      const keyListeners = this.listeners.get(key) || new Set();
+      keyListeners.forEach(callback => {
+        try {
+          callback(currentState[key], previousState?.[key], currentState);
+        } catch (error) {
+          console.error(`Error in ${key} change listener:`, error);
+        }
+      });
+    }
+  }
+
+  // ===================
+  // CONVENIENCE GETTERS/SETTERS
+  // ===================
+
+  // Viewer mode
+  get isViewer() { return this.state.isViewer; }
+  set isViewer(value) { this.setState({ isViewer: value }); }
+
+  // Slides
+  get slides() { return [...this.state.slides]; } // Return copy
+  set slides(value) { this.setState({ slides: [...value] }); } // Store copy
+
+  // Active index
+  get activeIndex() { return this.state.activeIndex; }
+  set activeIndex(value) { 
+    const maxIndex = Math.max(0, this.state.slides.length - 1);
+    this.setState({ activeIndex: Math.max(0, Math.min(value, maxIndex)) }); 
+  }
+
+  // Active layer
+  get activeLayer() { return this.state.activeLayer; }
+  set activeLayer(value) { this.setState({ activeLayer: value }, { merge: false }); }
+
+  // Playing state
+  get playing() { return this.state.playing; }
+  set playing(value) { this.setState({ playing: value }); }
+
+  // RAF ID
+  get rafId() { return this.state.rafId; }
+  set rafId(value) { this.setState({ rafId: value }); }
+
+  // Slide start timestamp
+  get slideStartTs() { return this.state.slideStartTs; }
+  set slideStartTs(value) { this.setState({ slideStartTs: value }); }
+
+  // RSVP choice
+  get rsvpChoice() { return this.state.rsvpChoice; }
+  set rsvpChoice(value) { this.setState({ rsvpChoice: value }); }
+
+  // Map query
+  get mapQuery() { return this.state.mapQuery; }
+  set mapQuery(value) { this.setState({ mapQuery: value }); }
+
+  // Current project ID
+  get currentProjectId() { return this.state.currentProjectId; }
+  set currentProjectId(value) { this.setState({ currentProjectId: value }); }
+
+  // Defaults
+  get defaults() { return { ...this.state.defaults }; }
+  set defaults(value) { this.setState({ defaults: { ...this.state.defaults, ...value } }); }
+
+  // ===================
+  // HISTORY MANAGEMENT
+  // ===================
+
+  /**
+   * Push current state to history
+   */
+  pushHistory() {
+    if (this.history.isLocked) return;
+
+    const snapshot = JSON.stringify(this.buildProject());
+    
+    // Don't add if same as current
+    if (this.history.index >= 0 && this.history.stack[this.history.index] === snapshot) {
+      return;
+    }
+
+    // Remove future history if we're not at the end
+    if (this.history.index < this.history.stack.length - 1) {
+      this.history.stack = this.history.stack.slice(0, this.history.index + 1);
+    }
+
+    // Add new snapshot
+    this.history.stack.push(snapshot);
+    
+    // Limit history size
+    if (this.history.stack.length > this.history.maxSize) {
+      this.history.stack.shift();
+    } else {
+      this.history.index++;
+    }
+
+    this.updateUndoRedoUI();
+  }
+
+  /**
+   * Undo to previous state
+   */
+  undo() {
+    if (this.history.index > 0) {
+      this.history.index--;
+      this.applySnapshot(this.history.stack[this.history.index]);
+    }
+  }
+
+  /**
+   * Redo to next state
+   */
+  redo() {
+    if (this.history.index < this.history.stack.length - 1) {
+      this.history.index++;
+      this.applySnapshot(this.history.stack[this.history.index]);
+    }
+  }
+
+  /**
+   * Apply history snapshot
+   */
+  applySnapshot(snapshot) {
+    try {
+      const project = JSON.parse(snapshot);
+      this.history.isLocked = true;
+      this.applyProject(project);
+      this.history.isLocked = false;
+      
+      // Save to local storage
+      this.saveToLocalStorage(snapshot);
+      this.updateUndoRedoUI();
+      
+    } catch (error) {
+      console.error('Failed to apply history snapshot:', error);
+    }
+  }
+
+  /**
+   * Lock/unlock history
+   */
+  lockHistory(locked = true) {
+    this.history.isLocked = locked;
+  }
+
+  /**
+   * Initialize history with current state
+   */
+  initializeHistory() {
+    this.history.isLocked = true;
+    this.history.stack = [JSON.stringify(this.buildProject())];
+    this.history.index = 0;
+    this.history.isLocked = false;
+    this.updateUndoRedoUI();
+  }
+
+  /**
+   * Get history state for debugging
+   */
+  getHistoryState() {
+    return {
+      stackSize: this.history.stack.length,
+      currentIndex: this.history.index,
+      canUndo: this.history.index > 0,
+      canRedo: this.history.index < this.history.stack.length - 1,
+      isLocked: this.history.isLocked
+    };
+  }
+
+  // ===================
+  // PROJECT OPERATIONS
+  // ===================
+
+  /**
+   * Build project for serialization
+   */
+  buildProject() {
+    const fontFamilySelect = document.querySelector('#fontFamily');
+    const fontSizeInput = document.querySelector('#fontSize');
+    const fontColorInput = document.querySelector('#fontColor');
+    
+    return {
+      v: 62,
+      slides: this.slides,
+      activeIndex: this.activeIndex,
+      defaults: {
+        fontFamily: fontFamilySelect?.value || this.state.defaults.fontFamily,
+        fontSize: parseInt(fontSizeInput?.value, 10) || this.state.defaults.fontSize,
+        fontColor: fontColorInput?.value || this.state.defaults.fontColor
+      },
+      rsvp: this.rsvpChoice,
+      mapQuery: this.mapQuery
+    };
+  }
+
+  /**
+   * Apply project data to state
+   */
+  applyProject(project) {
+    const fontFamilySelect = document.querySelector('#fontFamily');
+    const fontSizeInput = document.querySelector('#fontSize');
+    const fontColorInput = document.querySelector('#fontColor');
+    const mapInput = document.getElementById('mapInput');
+    
+    // Apply slides
+    if (Array.isArray(project.slides) && project.slides.length) {
+      this.slides = project.slides;
+      this.activeIndex = Math.min(Math.max(0, project.activeIndex || 0), project.slides.length - 1);
+    } else {
+      // Create default slide from legacy format
+      const slide = {
+        image: project.image || null,
+        layers: project.layers || [],
+        workSize: { w: 800, h: 450 },
+        durationMs: 3000
+      };
+      this.slides = [slide];
+      this.activeIndex = 0;
+    }
+    
+    // Apply defaults to UI
+    if (project.defaults) {
+      if (fontFamilySelect && project.defaults.fontFamily) {
+        fontFamilySelect.value = project.defaults.fontFamily;
+      }
+      if (fontSizeInput && project.defaults.fontSize) {
+        fontSizeInput.value = project.defaults.fontSize;
+      }
+      if (fontColorInput && project.defaults.fontColor) {
+        fontColorInput.value = project.defaults.fontColor;
+      }
+      this.defaults = project.defaults;
+    }
+    
+    // Apply other state
+    this.rsvpChoice = project.rsvp || 'none';
+    this.mapQuery = project.mapQuery || '';
+    
+    if (mapInput) {
+      mapInput.value = this.mapQuery;
+    }
+    
+    this.updateRsvpUI();
+  }
+
+  // ===================
+  // PERSISTENCE
+  // ===================
+
+  /**
+   * Save current state
+   */
+  async save() {
+    const projectData = {
+      title: 'My Invitation',
+      slides: this.slides,
+      settings: {
+        defaults: this.defaults,
+        rsvp: this.rsvpChoice,
+        mapQuery: this.mapQuery
+      }
+    };
+
+    // In viewer mode, only save locally
+    if (this.isViewer) {
+      this.saveToLocalStorage();
+      this.pushHistoryDebounced();
+      return;
+    }
+
+    // Try backend save for authenticated users
+    try {
+      if (apiClient.token && this.currentProjectId) {
+        // Check if project still exists
+        try {
+          await apiClient.getProject(this.currentProjectId);
+          await apiClient.updateProject(this.currentProjectId, projectData);
+          toast('Project updated');
+        } catch (error) {
+          // Project not found, create new one
+          if (error.message?.includes('404') || error.message?.includes('Not Found')) {
+            this.currentProjectId = null;
+            const response = await apiClient.saveProject(projectData);
+            if (response?.projectId) this.currentProjectId = response.projectId;
+            toast('Project re-created in cloud');
+          } else {
+            throw error;
+          }
+        }
+      } else if (apiClient.token) {
+        // Create new project
+        const response = await apiClient.saveProject(projectData);
+        if (response?.projectId) this.currentProjectId = response.projectId;
+        toast('Project saved to cloud');
+      }
+    } catch (error) {
+      console.error('Backend save failed:', error);
+      toast('Saved locally only');
+    }
+    
+    // Always save locally as backup
+    this.saveToLocalStorage();
+    this.pushHistoryDebounced();
+  }
+
+  /**
+   * Save to local storage
+   */
+  saveToLocalStorage(data = null) {
+    try {
+      const projectData = data || JSON.stringify(this.buildProject());
+      localStorage.setItem(STORAGE_KEY, projectData);
+    } catch (error) {
+      console.error('Local storage save failed:', error);
+      // Try compressed save
+      try {
+        const project = this.buildProject();
+        project.slides = project.slides.map(s => ({
+          ...s,
+          image: s.image ? { ...s.image, src: null } : null
+        }));
+        localStorage.setItem(STORAGE_KEY, JSON.stringify(project));
+      } catch (e2) {
+        console.error('Even compressed save failed:', e2);
+      }
+    }
+  }
+
+  /**
+   * Load from local storage
+   */
+  loadFromLocalStorage() {
+    try {
+      const raw = localStorage.getItem(STORAGE_KEY);
+      if (!raw) return false;
+      
+      const project = JSON.parse(raw);
+      this.lockHistory(true);
+      this.applyProject(project);
+      this.lockHistory(false);
+      
+      return true;
+    } catch (error) {
+      console.error('Failed to load from local storage:', error);
+      return false;
+    }
+  }
+
+  // ===================
+  // UI HELPERS
+  // ===================
+
+  /**
+   * Update RSVP UI
+   */
+  updateRsvpUI() {
+    const rsvpYes = document.getElementById('rsvpYes');
+    const rsvpMaybe = document.getElementById('rsvpMaybe');
+    const rsvpNo = document.getElementById('rsvpNo');
+    
+    if (!rsvpYes || !rsvpMaybe || !rsvpNo) return;
+    
+    rsvpYes.classList.toggle('active', this.rsvpChoice === 'yes');
+    rsvpMaybe.classList.toggle('active', this.rsvpChoice === 'maybe');
+    rsvpNo.classList.toggle('active', this.rsvpChoice === 'no');
+  }
+
+  /**
+   * Update undo/redo UI
+   */
+  updateUndoRedoUI() {
+    const undoBtn = document.getElementById('undoBtn');
+    const redoBtn = document.getElementById('redoBtn');
+    
+    if (!undoBtn || !redoBtn) return;
+    
+    undoBtn.disabled = !(this.history.index > 0);
+    redoBtn.disabled = !(this.history.index < this.history.stack.length - 1);
+  }
+
+  /**
+   * Get map URL
+   */
+  getMapUrl() {
+    const query = (this.mapQuery || '').trim();
+    return 'https://www.google.com/maps/search/?api=1&query=' + 
+           encodeURIComponent(query || 'event venue');
+  }
+
+  // ===================
+  // UTILITIES
+  // ===================
+
+  /**
+   * Deep merge objects
+   */
+  deepMerge(target, source) {
+    const result = { ...target };
+
+    for (const key in source) {
+      const value = source[key];
+
+
+      // Don't recurse into DOM nodes or non-plain objects
+      if (typeof Node !== 'undefined' && value instanceof Node) {
+        result[key] = value;
+      } else if (value && value.constructor === Object) {
+        result[key] = this.deepMerge(target[key] || {}, value);
+
+      if (Array.isArray(value)) {
+        // Shallow-copy arrays to avoid reference sharing
+        result[key] = [...value];
+      } else if (
+        value !== null &&
+        typeof value === 'object' &&
+        value.constructor === Object
+      ) {
+        // Recursively merge only plain objects
+        result[key] = this.deepMerge(target[key] || {}, value);
+      } else {
+        // Functions, class instances, primitives, etc.
+
+        result[key] = value;
+      }
+    }
+
+    return result;
+  }
+
+  /**
+   * Reset to default state
+   */
+  reset() {
+    this.state = {
+      isViewer: false,
+      slides: [],
+      activeIndex: 0,
+      currentProjectId: null,
+      activeLayer: null,
+      playing: false,
+      rafId: 0,
+      slideStartTs: 0,
+      rsvpChoice: 'none',
+      mapQuery: '',
+      defaults: {
+        fontFamily: 'system-ui',
+        fontSize: 28,
+        fontColor: '#ffffff'
+      }
+    };
+    
+    this.history = {
+      stack: [],
+      index: -1,
+      isLocked: false,
+      maxSize: MAX_HISTORY
+    };
+    
+    this.listeners.clear();
+  }
+
+  /**
+   * Get debug info
+   */
+  getDebugInfo() {
+    return {
+      state: this.getState(),
+      history: this.getHistoryState(),
+      listeners: Array.from(this.listeners.keys()),
+      projectId: this.currentProjectId
+    };
+  }
+}
+
+// Create singleton instance
+const stateManager = new ApplicationStateManager();
+
+// Create debounced save function
+const saveProjectDebounced = debounce(() => stateManager.save(), 300);
+const pushHistoryDebounced = debounce(() => stateManager.pushHistory(), 350);
+
+// Backward compatibility - expose history state
+export const historyState = {
+  get stack() { return stateManager.history.stack; },
+  get idx() { return stateManager.history.index; },
+  get lock() { return stateManager.history.isLocked; },
+  set lock(value) { stateManager.lockHistory(value); }
+};
+
+// Backward compatibility exports (maintain existing API)
+export const buildProject = () => stateManager.buildProject();
+export const applyProject = (project) => stateManager.applyProject(project);
+export const loadProject = () => stateManager.loadFromLocalStorage();
+export const saveProject = () => stateManager.save();
+export { saveProjectDebounced };
+
+// History management
+export const initializeHistory = () => stateManager.initializeHistory();
+export const doUndo = () => stateManager.undo();
+export const doRedo = () => stateManager.redo();
+export const updateUndoRedoUI = () => stateManager.updateUndoRedoUI();
+export const pushHistory = () => stateManager.pushHistory();
+export { pushHistoryDebounced };
+
+// State getters (maintain existing API)
+export const getIsViewer = () => stateManager.isViewer;
+export const getSlides = () => stateManager.slides;
+export const getActiveIndex = () => stateManager.activeIndex;
+export const getActiveLayer = () => stateManager.activeLayer;
+export const getPlaying = () => stateManager.playing;
+export const getRafId = () => stateManager.rafId;
+export const getSlideStartTs = () => stateManager.slideStartTs;
+export const getRsvpChoice = () => stateManager.rsvpChoice;
+export const getMapQuery = () => stateManager.mapQuery;
+export const getMapUrl = () => stateManager.getMapUrl();
+
+// State setters (maintain existing API)
+export const setIsViewer = (value) => { stateManager.isViewer = value; };
+export const setSlides = (value) => { stateManager.slides = value; };
+export const setActiveIndex = (value) => { stateManager.activeIndex = value; };
+export const setActiveLayer = (value) => { stateManager.activeLayer = value; };
+export const setPlaying = (value) => { stateManager.playing = value; };
+export const setRafId = (value) => { stateManager.rafId = value; };
+export const setSlideStartTs = (value) => { stateManager.slideStartTs = value; };
+export const setCurrentProjectId = (value) => { stateManager.currentProjectId = value; };
+
+// RSVP and map helpers
+export const handleRsvpChoice = (choice) => {
+  stateManager.rsvpChoice = choice;
+  saveProjectDebounced();
+};
+
+export const handleMapQuery = (query) => {
+  stateManager.mapQuery = (query || '').trim();
+  saveProjectDebounced();
+};
+
+// Advanced state management features
+export const subscribe = (key, callback) => stateManager.subscribe(key, callback);
+export const unsubscribe = (key, callback) => stateManager.unsubscribe(key, callback);
+export const setState = (updates, options) => stateManager.setState(updates, options);
+export const getState = (path) => stateManager.getState(path);
+
+// Export manager instance for advanced usage
+export { stateManager };
 export default stateManager;