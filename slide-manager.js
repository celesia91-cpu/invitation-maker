// slide-manager.js - COMPLETE FIXED VERSION - No missing imports

import { getSlides, getActiveIndex, setActiveIndex, setSlides } from './state-manager.js';
import { imgState, setTransforms } from './image-manager.js';
import { clamp } from './utils.js';

// Constants
const DEFAULT_DUR = 3000;

// FIXED: Get slide image helper function (no import needed)
function getSlideImage() {
  const slides = getSlides();
  const activeIndex = getActiveIndex();
  const slide = slides[activeIndex];
  return slide?.image || null;
}

// Slide switching state management
class SlideSwitchManager {
  constructor() {
    this.currentSwitch = null;
    this.isDestroyed = false;
  }

  /**
   * Check if a switch operation is in progress
   */
  isSwitching() {
    return !this.isDestroyed && !!this.currentSwitch;
  }

  /**
   * Start a new switch operation if none is in progress
   */
  beginSwitch() {
    if (this.isSwitching()) {
      return false; // Switch already in progress
    }
    
    this.currentSwitch = {
      startTime: Date.now(),
      id: Math.random().toString(36).substr(2, 9)
    };
    
    return this.currentSwitch;
  }

  /**
   * End the current switch operation
   */
  endSwitch(switchId) {
    if (this.currentSwitch && this.currentSwitch.id === switchId) {
      this.currentSwitch = null;
      return true;
    }
    return false;
  }

  /**
   * Check if the provided switch is the current one
   */
  isCurrentSwitch(switchOperation) {
    return this.currentSwitch && 
           this.currentSwitch.id === switchOperation?.id && 
           !this.isDestroyed;
  }

  /**
   * Force clear any pending switches (for cleanup)
   */
  clearPendingSwitches() {
    this.currentSwitch = null;
  }

  /**
   * Destroy the manager
   */
  destroy() {
    this.isDestroyed = true;
    this.clearPendingSwitches();
  }
}

// Create singleton switch manager
const switchManager = new SlideSwitchManager();

/* ----------------------------- Helper Functions ---------------------------------- */

function getEls() {
  return {
    slidesStrip: document.getElementById('slidesStrip'),
    slideLabel: document.getElementById('slideLabel'),
    slideDur: document.getElementById('slideDur'),
    slideDurVal: document.getElementById('slideDurVal'),
    playBtn: document.getElementById('playSlidesBtn'),
    work: document.getElementById('work'),
    userBgWrap: document.getElementById('userBgWrap'),
    userBg: document.getElementById('userBg'),
  };
}

function currentSlide() {
  const s = getSlides();
  const i = getActiveIndex();
  return s[i];
}

function ensureSlide(idx) {
  const s = getSlides();
  if (!s.length) {
    setSlides([{ image: null, layers: [], workSize: { w: 800, h: 450 }, durationMs: DEFAULT_DUR }]);
    setActiveIndex(0);
  } else if (idx != null) {
    setActiveIndex(clamp(idx, 0, s.length - 1) | 0);
  }
}

/* --------------------------- Image Loading with Cancellation ----------------------------- */

/**
 * Cancellable image loader
 */
class ImageLoader {
  constructor() {
    this.currentLoad = null;
  }

  /**
   * Load slide image defaulting to fit within the work area
   */
  async loadSlideImage(slide) {
    // Cancel any previous load
    this.cancelCurrentLoad();
    
    const { userBg, work } = getEls();
    const chosenSrc = slide?.image?.src || slide?.image?.thumb || '';
    
    if (!chosenSrc) {
      imgState.has = false;
      imgState.shearX = 0;
      imgState.shearY = 0;
      if (userBg) userBg.src = '';
      setTransforms();
      return;
    }

    return new Promise((resolve) => {
      const loadOperation = {
        cancelled: false,
        resolve,
        userBg,
        chosenSrc
      };
      
      this.currentLoad = loadOperation;

      const onLoad = () => {
        if (loadOperation.cancelled) {
          resolve();
          return;
        }

        try {
          imgState.natW = userBg.naturalWidth;
          imgState.natH = userBg.naturalHeight;
          imgState.has = true;
          
          const workRect = work.getBoundingClientRect();
          const centerX = workRect.width / 2;
          const centerY = workRect.height / 2;
          
          // Use saved values or calculate fit-to-canvas defaults
          if (slide.image && typeof slide.image.scale === 'number') {
            imgState.scale = slide.image.scale;
            imgState.angle = slide.image.angle || 0;
<<<<<<< HEAD
            imgState.shearX = slide.image.shearX ?? 0;
            imgState.shearY = slide.image.shearY ?? 0;
=======
            imgState.shearX = slide.image.shearX || 0;
            imgState.shearY = slide.image.shearY || 0;
>>>>>>> 43dafa42
            imgState.signX = slide.image.signX ?? 1;
            imgState.signY = slide.image.signY ?? 1;
            imgState.flip = !!slide.image.flip;
            imgState.cx = slide.image.cx || centerX;
            imgState.cy = slide.image.cy || centerY;
          } else {
            // Default to scale that keeps entire image visible
            const scaleToFitWidth = workRect.width / imgState.natW;
            const scaleToFitHeight = workRect.height / imgState.natH;

            // Use the smaller scale and avoid upscaling beyond 100%
            imgState.scale = Math.min(1, scaleToFitWidth, scaleToFitHeight);

            imgState.angle = 0;
            imgState.shearX = 0;
            imgState.shearY = 0;
            imgState.signX = 1;
            imgState.signY = 1;
            imgState.flip = false;
            imgState.cx = centerX;
            imgState.cy = centerY;
          }
          
          setTransforms();
          console.log('✅ Slide image loaded with fit-to-canvas scale:', imgState.scale);
          
        } catch (error) {
          console.warn('Image processing error:', error);
          imgState.has = false;
          imgState.shearX = 0;
          imgState.shearY = 0;
          setTransforms();
        }
        
        resolve();
      };

      const onError = () => {
        if (!loadOperation.cancelled) {
          imgState.has = false;
          imgState.shearX = 0;
          imgState.shearY = 0;
          setTransforms();
        }
        resolve();
      };

      userBg.onload = onLoad;
      userBg.onerror = onError;
      userBg.src = chosenSrc;
    });
  }

  /**
   * Cancel current image load
   */
  cancelCurrentLoad() {
    if (this.currentLoad) {
      this.currentLoad.cancelled = true;
      this.currentLoad = null;
    }
  }

  /**
   * Cleanup
   */
  destroy() {
    this.cancelCurrentLoad();
  }
}

// Create singleton image loader
const imageLoader = new ImageLoader();

/* --------------------------- Simplified Slide Loading ----------------------------- */

export async function loadSlideIntoDOM(slide) {
  const { work } = getEls();

  try {
    // Set work dimensions
    if (work) {
      work.style.setProperty('--work-w', (slide?.workSize?.w || 800) + 'px');
      work.style.setProperty('--work-h', (slide?.workSize?.h || 450) + 'px');
    }

    // Clear existing text layers
    if (work) {
      [...work.querySelectorAll('.layer')].forEach(n => n.remove());
    }
    
    // Reset image state
    imgState.has = false;
    imgState.shearX = 0;
    imgState.shearY = 0;

    // Ensure zoom timing defaults exist
    if (slide?.image) {
      slide.image.zoomInMs = slide.image.zoomInMs ?? 0;
      slide.image.zoomOutMs = slide.image.zoomOutMs ?? 0;
      slide.image.fadeInMs = slide.image.fadeInMs ?? 0;
      slide.image.fadeOutMs = slide.image.fadeOutMs ?? 0;
    }

    // Load image if present
    if (slide?.image?.src || slide?.image?.thumb) {
      await imageLoader.loadSlideImage(slide);
    } else {
      setTransforms();
    }

    // Create text layers
    if (slide?.layers) {
      for (const layer of slide.layers) {
        await createTextLayerFromData(layer);
      }
    }

    console.log('✅ Slide loaded into DOM');

  } catch (error) {
    console.error('Failed to load slide into DOM:', error);
  }
}

/* --------------------------- Text Layer Creation ----------------------------- */

async function createTextLayerFromData(layerData) {
  try {
    const { addTextLayer } = await import('./text-manager.js');
    
    const textEl = await addTextLayer(layerData.text || 'Text', {
      fontSize: layerData.fontSize || 28,
      fontFamily: layerData.fontFamily || 'system-ui',
      fontWeight: layerData.fontWeight || 'normal',
      fontStyle: layerData.fontStyle || 'normal',
      color: layerData.color || '#ffffff',
      left: layerData.left || 0,
      top: layerData.top || 0,
      width: layerData.width,
      textAlign: layerData.textAlign || 'left',
      textDecoration: layerData.textDecoration || 'none',
      textShadow: layerData.textShadow || 'none',
      letterSpacing: layerData.letterSpacing || 'normal',
      lineHeight: layerData.lineHeight || 'normal'
    });

    return textEl;
  } catch (error) {
    console.error('Failed to create text layer:', error);
    return null;
  }
}

/* --------------------------- Slide Switching ----------------------------- */

export async function switchToSlide(idx) {
  // Start a new switch operation
  const switchOperation = switchManager.beginSwitch();
  if (!switchOperation) {
    console.log('Switch already in progress, ignoring request');
    return;
  }

  try {
    ensureSlide(idx);
    const targetIndex = getActiveIndex();
    
    console.log(`🔄 Switching to slide ${targetIndex}`);

    // Load the slide
    const slides = getSlides();
    await loadSlideIntoDOM(slides[targetIndex]);
    
    // Update UI
    updateSlidesUI();
    
    // Verify this switch operation is still current
    if (!switchManager.isCurrentSwitch(switchOperation)) {
      console.log('Switch operation superseded, aborting');
      return;
    }

    console.log(`✅ Successfully switched to slide ${targetIndex}`);
    
  } catch (error) {
    console.error('Failed to switch slide:', error);
  } finally {
    // End the switch operation
    switchManager.endSwitch(switchOperation.id);
  }
}

/* --------------------------- UI Updates ----------------------------- */

export function updateSlidesUI() {
  const { slidesStrip, slideLabel, slideDur, slideDurVal } = getEls();
  const slides = getSlides();
  const activeIndex = getActiveIndex();

  // Update slides strip
  if (slidesStrip) {
    slidesStrip.innerHTML = slides.map((slide, i) => 
      `<button class="slide-chip ${i === activeIndex ? 'active' : ''}" 
              data-slide="${i}"
              aria-pressed="${i === activeIndex}"
              title="Slide ${i + 1}">
        ${i + 1}
      </button>`
    ).join('');

    // Add click handlers
    [...slidesStrip.querySelectorAll('.slide-chip')].forEach(chip => {
      chip.addEventListener('click', () => {
        const slideIndex = parseInt(chip.dataset.slide, 10);
        switchToSlide(slideIndex);
      });
    });
  }

  // Update slide label
  if (slideLabel) {
    slideLabel.textContent = `Slide ${activeIndex + 1} of ${slides.length}`;
  }

  // Update duration controls
  const currentSlideData = slides[activeIndex];
  if (slideDur && slideDurVal && currentSlideData) {
    const durationMs = currentSlideData.durationMs || DEFAULT_DUR;
    slideDur.value = durationMs;
    slideDurVal.textContent = (durationMs / 1000).toFixed(1) + 's';
  }
}

/* --------------------------- Slide Data Management ----------------------------- */

export function writeCurrentSlide() {
  try {
    const slides = getSlides();
    const activeIndex = getActiveIndex();
    const slide = slides[activeIndex];
    
    if (!slide) {
      console.warn('No active slide to write to');
      return;
    }

    // Update image data
<<<<<<< HEAD
    if (imgState.has) {
      slide.image = {
        src: document.querySelector('#userBg')?.src || '',
=======
    if (imgState.has) {
      slide.image = {
        src: document.querySelector('#userBg')?.src || '',
>>>>>>> 43dafa42
        scale: imgState.scale,
        angle: imgState.angle,
        shearX: imgState.shearX,
        shearY: imgState.shearY,
        signX: imgState.signX,
        signY: imgState.signY,
        flip: imgState.flip,
<<<<<<< HEAD
        cx: imgState.cx,
        cy: imgState.cy,
        natW: imgState.natW,
=======
        cx: imgState.cx,
        cy: imgState.cy,
        natW: imgState.natW,
>>>>>>> 43dafa42
        natH: imgState.natH,
        // Preserve timing data
        zoomInMs: slide.image?.zoomInMs ?? 0,
        zoomOutMs: slide.image?.zoomOutMs ?? 0,
        fadeInMs: slide.image?.fadeInMs ?? 0,
        fadeOutMs: slide.image?.fadeOutMs ?? 0,
        // Backend data if available
        ...(imgState.backendImageId && {
          backendImageId: imgState.backendImageId,
          backendImageUrl: imgState.backendImageUrl,
          backendThumbnailUrl: imgState.backendThumbnailUrl
        })
      };
    } else {
      slide.image = null;
    }

    // Update text layers
    const layers = [...document.querySelectorAll('.layer')].map(el => ({
      text: el.textContent || '',
      left: parseFloat(el.style.left || '0'),
      top: parseFloat(el.style.top || '0'),
      width: el.style.width ? parseFloat(el.style.width) : null,
      fontSize: parseFloat(el.style.fontSize || '28'),
      fontFamily: el.style.fontFamily || 'system-ui',
      fontWeight: el.style.fontWeight || 'normal',
      fontStyle: el.style.fontStyle || 'normal',
      color: el.style.color || '#ffffff',
      textAlign: el.style.textAlign || 'left',
      textDecoration: el.style.textDecoration || 'none',
      textShadow: el.style.textShadow || 'none',
      letterSpacing: el.style.letterSpacing || 'normal',
      lineHeight: el.style.lineHeight || 'normal'
    }));

    slide.layers = layers;

    // Update slides array
    slides[activeIndex] = slide;
    setSlides([...slides]); // Create new array to trigger updates

    console.log('✅ Current slide data written');
    
  } catch (error) {
    console.error('Failed to write current slide:', error);
  }
}

/* --------------------------- Slide Actions ----------------------------- */

export function addSlide() {
  try {
    const slides = getSlides();
    const currentIndex = getActiveIndex();
    const workSize = { w: 800, h: 450 };
    
    const newSlide = {
      image: null,
      layers: [],
      workSize,
      durationMs: DEFAULT_DUR
    };
    
    const newSlides = [...slides];
    newSlides.splice(currentIndex + 1, 0, newSlide);
    
    setSlides(newSlides);
    switchToSlide(currentIndex + 1);
    
    console.log('✅ New slide added');
  } catch (error) {
    console.error('Failed to add slide:', error);
  }
}

export function duplicateSlide() {
  try {
    writeCurrentSlide(); // Save current state first
    
    const slides = getSlides();
    const currentIndex = getActiveIndex();
    const currentSlide = slides[currentIndex];
    
    if (!currentSlide) {
      console.warn('No slide to duplicate');
      return;
    }
    
    // Deep clone the slide
    const duplicatedSlide = JSON.parse(JSON.stringify(currentSlide));
    
    const newSlides = [...slides];
    newSlides.splice(currentIndex + 1, 0, duplicatedSlide);
    
    setSlides(newSlides);
    switchToSlide(currentIndex + 1);
    
    console.log('✅ Slide duplicated');
  } catch (error) {
    console.error('Failed to duplicate slide:', error);
  }
}

export function deleteSlide() {
  try {
    const slides = getSlides();
    const currentIndex = getActiveIndex();
    
    if (slides.length <= 1) {
      console.warn('Cannot delete the last slide');
      return;
    }
    
    const newSlides = slides.filter((_, i) => i !== currentIndex);
    setSlides(newSlides);
    
    // Adjust active index if necessary
    const newActiveIndex = Math.min(currentIndex, newSlides.length - 1);
    switchToSlide(newActiveIndex);
    
    console.log('✅ Slide deleted');
  } catch (error) {
    console.error('Failed to delete slide:', error);
  }
}

/* --------------------------- Slide Duration ----------------------------- */

export function handleSlideDuration(value) {
  try {
    const slides = getSlides();
    const activeIndex = getActiveIndex();
    const slide = slides[activeIndex];
    
    if (slide) {
      const durationMs = parseInt(value, 10) || DEFAULT_DUR;
      slide.durationMs = durationMs;
      
      const slideDurVal = document.getElementById('slideDurVal');
      if (slideDurVal) {
        slideDurVal.textContent = (durationMs / 1000).toFixed(1) + 's';
      }
      
      setSlides([...slides]); // Trigger update
      
      console.log(`✅ Slide duration set to ${durationMs}ms`);
    }
  } catch (error) {
    console.error('Failed to update slide duration:', error);
  }
}

/* --------------------------- Slide Playback ----------------------------- */

let slidePlayback = {
  isPlaying: false,
  currentSlideIndex: 0,
  timeoutId: null,
  startTime: 0
};

export function playSlides() {
  if (slidePlayback.isPlaying) {
    stopSlides();
    return;
  }
  
  const slides = getSlides();
  if (slides.length === 0) return;
  
  slidePlayback.isPlaying = true;
  slidePlayback.currentSlideIndex = 0;
  slidePlayback.startTime = Date.now();
  
  // Update play button
  const playBtn = document.getElementById('playSlidesBtn');
  if (playBtn) {
    playBtn.textContent = 'Stop';
    playBtn.classList.add('active');
  }
  
  playNextSlide();
  console.log('▶️ Started slide playback');
}

export function stopSlides() {
  slidePlayback.isPlaying = false;
  
  if (slidePlayback.timeoutId) {
    clearTimeout(slidePlayback.timeoutId);
    slidePlayback.timeoutId = null;
  }
  
  // Update play button
  const playBtn = document.getElementById('playSlidesBtn');
  if (playBtn) {
    playBtn.textContent = 'Play';
    playBtn.classList.remove('active');
  }
  
  console.log('⏹️ Stopped slide playback');
}

function playNextSlide() {
  if (!slidePlayback.isPlaying) return;
  
  const slides = getSlides();
  if (slidePlayback.currentSlideIndex >= slides.length) {
    // Loop back to start or stop
    slidePlayback.currentSlideIndex = 0;
  }
  
  const slide = slides[slidePlayback.currentSlideIndex];
  switchToSlide(slidePlayback.currentSlideIndex);
  
  const duration = slide?.durationMs || DEFAULT_DUR;
  slidePlayback.timeoutId = setTimeout(() => {
    slidePlayback.currentSlideIndex++;
    playNextSlide();
  }, duration);
}

/* --------------------------- Reset Utilities ----------------------------- */

export function resetOpacities() {
  // Reset any opacity animations or transitions
  const userBg = document.querySelector('#userBg');
  if (userBg) {
    userBg.style.opacity = '';
    userBg.style.transition = '';
  }
  
  const layers = document.querySelectorAll('.layer');
  layers.forEach(layer => {
    layer.style.opacity = '';
    layer.style.transition = '';
  });
}

/* --------------------------- Cleanup ----------------------------- */

export function destroySlideManager() {
  switchManager.destroy();
  imageLoader.destroy();
  stopSlides();
  console.log('✅ Slide manager destroyed');
}

/* --------------------------- Initialization ----------------------------- */

// Initialize slides UI when the module loads
document.addEventListener('DOMContentLoaded', () => {
  updateSlidesUI();
});<|MERGE_RESOLUTION|>--- conflicted
+++ resolved
@@ -1,709 +1,691 @@
-// slide-manager.js - COMPLETE FIXED VERSION - No missing imports
-
-import { getSlides, getActiveIndex, setActiveIndex, setSlides } from './state-manager.js';
-import { imgState, setTransforms } from './image-manager.js';
-import { clamp } from './utils.js';
-
-// Constants
-const DEFAULT_DUR = 3000;
-
-// FIXED: Get slide image helper function (no import needed)
-function getSlideImage() {
-  const slides = getSlides();
-  const activeIndex = getActiveIndex();
-  const slide = slides[activeIndex];
-  return slide?.image || null;
-}
-
-// Slide switching state management
-class SlideSwitchManager {
-  constructor() {
-    this.currentSwitch = null;
-    this.isDestroyed = false;
-  }
-
-  /**
-   * Check if a switch operation is in progress
-   */
-  isSwitching() {
-    return !this.isDestroyed && !!this.currentSwitch;
-  }
-
-  /**
-   * Start a new switch operation if none is in progress
-   */
-  beginSwitch() {
-    if (this.isSwitching()) {
-      return false; // Switch already in progress
-    }
-    
-    this.currentSwitch = {
-      startTime: Date.now(),
-      id: Math.random().toString(36).substr(2, 9)
-    };
-    
-    return this.currentSwitch;
-  }
-
-  /**
-   * End the current switch operation
-   */
-  endSwitch(switchId) {
-    if (this.currentSwitch && this.currentSwitch.id === switchId) {
-      this.currentSwitch = null;
-      return true;
-    }
-    return false;
-  }
-
-  /**
-   * Check if the provided switch is the current one
-   */
-  isCurrentSwitch(switchOperation) {
-    return this.currentSwitch && 
-           this.currentSwitch.id === switchOperation?.id && 
-           !this.isDestroyed;
-  }
-
-  /**
-   * Force clear any pending switches (for cleanup)
-   */
-  clearPendingSwitches() {
-    this.currentSwitch = null;
-  }
-
-  /**
-   * Destroy the manager
-   */
-  destroy() {
-    this.isDestroyed = true;
-    this.clearPendingSwitches();
-  }
-}
-
-// Create singleton switch manager
-const switchManager = new SlideSwitchManager();
-
-/* ----------------------------- Helper Functions ---------------------------------- */
-
-function getEls() {
-  return {
-    slidesStrip: document.getElementById('slidesStrip'),
-    slideLabel: document.getElementById('slideLabel'),
-    slideDur: document.getElementById('slideDur'),
-    slideDurVal: document.getElementById('slideDurVal'),
-    playBtn: document.getElementById('playSlidesBtn'),
-    work: document.getElementById('work'),
-    userBgWrap: document.getElementById('userBgWrap'),
-    userBg: document.getElementById('userBg'),
-  };
-}
-
-function currentSlide() {
-  const s = getSlides();
-  const i = getActiveIndex();
-  return s[i];
-}
-
-function ensureSlide(idx) {
-  const s = getSlides();
-  if (!s.length) {
-    setSlides([{ image: null, layers: [], workSize: { w: 800, h: 450 }, durationMs: DEFAULT_DUR }]);
-    setActiveIndex(0);
-  } else if (idx != null) {
-    setActiveIndex(clamp(idx, 0, s.length - 1) | 0);
-  }
-}
-
-/* --------------------------- Image Loading with Cancellation ----------------------------- */
-
-/**
- * Cancellable image loader
- */
-class ImageLoader {
-  constructor() {
-    this.currentLoad = null;
-  }
-
-  /**
-   * Load slide image defaulting to fit within the work area
-   */
-  async loadSlideImage(slide) {
-    // Cancel any previous load
-    this.cancelCurrentLoad();
-    
-    const { userBg, work } = getEls();
-    const chosenSrc = slide?.image?.src || slide?.image?.thumb || '';
-    
-    if (!chosenSrc) {
-      imgState.has = false;
-      imgState.shearX = 0;
-      imgState.shearY = 0;
-      if (userBg) userBg.src = '';
-      setTransforms();
-      return;
-    }
-
-    return new Promise((resolve) => {
-      const loadOperation = {
-        cancelled: false,
-        resolve,
-        userBg,
-        chosenSrc
-      };
-      
-      this.currentLoad = loadOperation;
-
-      const onLoad = () => {
-        if (loadOperation.cancelled) {
-          resolve();
-          return;
-        }
-
-        try {
-          imgState.natW = userBg.naturalWidth;
-          imgState.natH = userBg.naturalHeight;
-          imgState.has = true;
-          
-          const workRect = work.getBoundingClientRect();
-          const centerX = workRect.width / 2;
-          const centerY = workRect.height / 2;
-          
-          // Use saved values or calculate fit-to-canvas defaults
-          if (slide.image && typeof slide.image.scale === 'number') {
-            imgState.scale = slide.image.scale;
-            imgState.angle = slide.image.angle || 0;
-<<<<<<< HEAD
-            imgState.shearX = slide.image.shearX ?? 0;
-            imgState.shearY = slide.image.shearY ?? 0;
-=======
-            imgState.shearX = slide.image.shearX || 0;
-            imgState.shearY = slide.image.shearY || 0;
->>>>>>> 43dafa42
-            imgState.signX = slide.image.signX ?? 1;
-            imgState.signY = slide.image.signY ?? 1;
-            imgState.flip = !!slide.image.flip;
-            imgState.cx = slide.image.cx || centerX;
-            imgState.cy = slide.image.cy || centerY;
-          } else {
-            // Default to scale that keeps entire image visible
-            const scaleToFitWidth = workRect.width / imgState.natW;
-            const scaleToFitHeight = workRect.height / imgState.natH;
-
-            // Use the smaller scale and avoid upscaling beyond 100%
-            imgState.scale = Math.min(1, scaleToFitWidth, scaleToFitHeight);
-
-            imgState.angle = 0;
-            imgState.shearX = 0;
-            imgState.shearY = 0;
-            imgState.signX = 1;
-            imgState.signY = 1;
-            imgState.flip = false;
-            imgState.cx = centerX;
-            imgState.cy = centerY;
-          }
-          
-          setTransforms();
-          console.log('✅ Slide image loaded with fit-to-canvas scale:', imgState.scale);
-          
-        } catch (error) {
-          console.warn('Image processing error:', error);
-          imgState.has = false;
-          imgState.shearX = 0;
-          imgState.shearY = 0;
-          setTransforms();
-        }
-        
-        resolve();
-      };
-
-      const onError = () => {
-        if (!loadOperation.cancelled) {
-          imgState.has = false;
-          imgState.shearX = 0;
-          imgState.shearY = 0;
-          setTransforms();
-        }
-        resolve();
-      };
-
-      userBg.onload = onLoad;
-      userBg.onerror = onError;
-      userBg.src = chosenSrc;
-    });
-  }
-
-  /**
-   * Cancel current image load
-   */
-  cancelCurrentLoad() {
-    if (this.currentLoad) {
-      this.currentLoad.cancelled = true;
-      this.currentLoad = null;
-    }
-  }
-
-  /**
-   * Cleanup
-   */
-  destroy() {
-    this.cancelCurrentLoad();
-  }
-}
-
-// Create singleton image loader
-const imageLoader = new ImageLoader();
-
-/* --------------------------- Simplified Slide Loading ----------------------------- */
-
-export async function loadSlideIntoDOM(slide) {
-  const { work } = getEls();
-
-  try {
-    // Set work dimensions
-    if (work) {
-      work.style.setProperty('--work-w', (slide?.workSize?.w || 800) + 'px');
-      work.style.setProperty('--work-h', (slide?.workSize?.h || 450) + 'px');
-    }
-
-    // Clear existing text layers
-    if (work) {
-      [...work.querySelectorAll('.layer')].forEach(n => n.remove());
-    }
-    
-    // Reset image state
-    imgState.has = false;
-    imgState.shearX = 0;
-    imgState.shearY = 0;
-
-    // Ensure zoom timing defaults exist
-    if (slide?.image) {
-      slide.image.zoomInMs = slide.image.zoomInMs ?? 0;
-      slide.image.zoomOutMs = slide.image.zoomOutMs ?? 0;
-      slide.image.fadeInMs = slide.image.fadeInMs ?? 0;
-      slide.image.fadeOutMs = slide.image.fadeOutMs ?? 0;
-    }
-
-    // Load image if present
-    if (slide?.image?.src || slide?.image?.thumb) {
-      await imageLoader.loadSlideImage(slide);
-    } else {
-      setTransforms();
-    }
-
-    // Create text layers
-    if (slide?.layers) {
-      for (const layer of slide.layers) {
-        await createTextLayerFromData(layer);
-      }
-    }
-
-    console.log('✅ Slide loaded into DOM');
-
-  } catch (error) {
-    console.error('Failed to load slide into DOM:', error);
-  }
-}
-
-/* --------------------------- Text Layer Creation ----------------------------- */
-
-async function createTextLayerFromData(layerData) {
-  try {
-    const { addTextLayer } = await import('./text-manager.js');
-    
-    const textEl = await addTextLayer(layerData.text || 'Text', {
-      fontSize: layerData.fontSize || 28,
-      fontFamily: layerData.fontFamily || 'system-ui',
-      fontWeight: layerData.fontWeight || 'normal',
-      fontStyle: layerData.fontStyle || 'normal',
-      color: layerData.color || '#ffffff',
-      left: layerData.left || 0,
-      top: layerData.top || 0,
-      width: layerData.width,
-      textAlign: layerData.textAlign || 'left',
-      textDecoration: layerData.textDecoration || 'none',
-      textShadow: layerData.textShadow || 'none',
-      letterSpacing: layerData.letterSpacing || 'normal',
-      lineHeight: layerData.lineHeight || 'normal'
-    });
-
-    return textEl;
-  } catch (error) {
-    console.error('Failed to create text layer:', error);
-    return null;
-  }
-}
-
-/* --------------------------- Slide Switching ----------------------------- */
-
-export async function switchToSlide(idx) {
-  // Start a new switch operation
-  const switchOperation = switchManager.beginSwitch();
-  if (!switchOperation) {
-    console.log('Switch already in progress, ignoring request');
-    return;
-  }
-
-  try {
-    ensureSlide(idx);
-    const targetIndex = getActiveIndex();
-    
-    console.log(`🔄 Switching to slide ${targetIndex}`);
-
-    // Load the slide
-    const slides = getSlides();
-    await loadSlideIntoDOM(slides[targetIndex]);
-    
-    // Update UI
-    updateSlidesUI();
-    
-    // Verify this switch operation is still current
-    if (!switchManager.isCurrentSwitch(switchOperation)) {
-      console.log('Switch operation superseded, aborting');
-      return;
-    }
-
-    console.log(`✅ Successfully switched to slide ${targetIndex}`);
-    
-  } catch (error) {
-    console.error('Failed to switch slide:', error);
-  } finally {
-    // End the switch operation
-    switchManager.endSwitch(switchOperation.id);
-  }
-}
-
-/* --------------------------- UI Updates ----------------------------- */
-
-export function updateSlidesUI() {
-  const { slidesStrip, slideLabel, slideDur, slideDurVal } = getEls();
-  const slides = getSlides();
-  const activeIndex = getActiveIndex();
-
-  // Update slides strip
-  if (slidesStrip) {
-    slidesStrip.innerHTML = slides.map((slide, i) => 
-      `<button class="slide-chip ${i === activeIndex ? 'active' : ''}" 
-              data-slide="${i}"
-              aria-pressed="${i === activeIndex}"
-              title="Slide ${i + 1}">
-        ${i + 1}
-      </button>`
-    ).join('');
-
-    // Add click handlers
-    [...slidesStrip.querySelectorAll('.slide-chip')].forEach(chip => {
-      chip.addEventListener('click', () => {
-        const slideIndex = parseInt(chip.dataset.slide, 10);
-        switchToSlide(slideIndex);
-      });
-    });
-  }
-
-  // Update slide label
-  if (slideLabel) {
-    slideLabel.textContent = `Slide ${activeIndex + 1} of ${slides.length}`;
-  }
-
-  // Update duration controls
-  const currentSlideData = slides[activeIndex];
-  if (slideDur && slideDurVal && currentSlideData) {
-    const durationMs = currentSlideData.durationMs || DEFAULT_DUR;
-    slideDur.value = durationMs;
-    slideDurVal.textContent = (durationMs / 1000).toFixed(1) + 's';
-  }
-}
-
-/* --------------------------- Slide Data Management ----------------------------- */
-
-export function writeCurrentSlide() {
-  try {
-    const slides = getSlides();
-    const activeIndex = getActiveIndex();
-    const slide = slides[activeIndex];
-    
-    if (!slide) {
-      console.warn('No active slide to write to');
-      return;
-    }
-
-    // Update image data
-<<<<<<< HEAD
-    if (imgState.has) {
-      slide.image = {
-        src: document.querySelector('#userBg')?.src || '',
-=======
-    if (imgState.has) {
-      slide.image = {
-        src: document.querySelector('#userBg')?.src || '',
->>>>>>> 43dafa42
-        scale: imgState.scale,
-        angle: imgState.angle,
-        shearX: imgState.shearX,
-        shearY: imgState.shearY,
-        signX: imgState.signX,
-        signY: imgState.signY,
-        flip: imgState.flip,
-<<<<<<< HEAD
-        cx: imgState.cx,
-        cy: imgState.cy,
-        natW: imgState.natW,
-=======
-        cx: imgState.cx,
-        cy: imgState.cy,
-        natW: imgState.natW,
->>>>>>> 43dafa42
-        natH: imgState.natH,
-        // Preserve timing data
-        zoomInMs: slide.image?.zoomInMs ?? 0,
-        zoomOutMs: slide.image?.zoomOutMs ?? 0,
-        fadeInMs: slide.image?.fadeInMs ?? 0,
-        fadeOutMs: slide.image?.fadeOutMs ?? 0,
-        // Backend data if available
-        ...(imgState.backendImageId && {
-          backendImageId: imgState.backendImageId,
-          backendImageUrl: imgState.backendImageUrl,
-          backendThumbnailUrl: imgState.backendThumbnailUrl
-        })
-      };
-    } else {
-      slide.image = null;
-    }
-
-    // Update text layers
-    const layers = [...document.querySelectorAll('.layer')].map(el => ({
-      text: el.textContent || '',
-      left: parseFloat(el.style.left || '0'),
-      top: parseFloat(el.style.top || '0'),
-      width: el.style.width ? parseFloat(el.style.width) : null,
-      fontSize: parseFloat(el.style.fontSize || '28'),
-      fontFamily: el.style.fontFamily || 'system-ui',
-      fontWeight: el.style.fontWeight || 'normal',
-      fontStyle: el.style.fontStyle || 'normal',
-      color: el.style.color || '#ffffff',
-      textAlign: el.style.textAlign || 'left',
-      textDecoration: el.style.textDecoration || 'none',
-      textShadow: el.style.textShadow || 'none',
-      letterSpacing: el.style.letterSpacing || 'normal',
-      lineHeight: el.style.lineHeight || 'normal'
-    }));
-
-    slide.layers = layers;
-
-    // Update slides array
-    slides[activeIndex] = slide;
-    setSlides([...slides]); // Create new array to trigger updates
-
-    console.log('✅ Current slide data written');
-    
-  } catch (error) {
-    console.error('Failed to write current slide:', error);
-  }
-}
-
-/* --------------------------- Slide Actions ----------------------------- */
-
-export function addSlide() {
-  try {
-    const slides = getSlides();
-    const currentIndex = getActiveIndex();
-    const workSize = { w: 800, h: 450 };
-    
-    const newSlide = {
-      image: null,
-      layers: [],
-      workSize,
-      durationMs: DEFAULT_DUR
-    };
-    
-    const newSlides = [...slides];
-    newSlides.splice(currentIndex + 1, 0, newSlide);
-    
-    setSlides(newSlides);
-    switchToSlide(currentIndex + 1);
-    
-    console.log('✅ New slide added');
-  } catch (error) {
-    console.error('Failed to add slide:', error);
-  }
-}
-
-export function duplicateSlide() {
-  try {
-    writeCurrentSlide(); // Save current state first
-    
-    const slides = getSlides();
-    const currentIndex = getActiveIndex();
-    const currentSlide = slides[currentIndex];
-    
-    if (!currentSlide) {
-      console.warn('No slide to duplicate');
-      return;
-    }
-    
-    // Deep clone the slide
-    const duplicatedSlide = JSON.parse(JSON.stringify(currentSlide));
-    
-    const newSlides = [...slides];
-    newSlides.splice(currentIndex + 1, 0, duplicatedSlide);
-    
-    setSlides(newSlides);
-    switchToSlide(currentIndex + 1);
-    
-    console.log('✅ Slide duplicated');
-  } catch (error) {
-    console.error('Failed to duplicate slide:', error);
-  }
-}
-
-export function deleteSlide() {
-  try {
-    const slides = getSlides();
-    const currentIndex = getActiveIndex();
-    
-    if (slides.length <= 1) {
-      console.warn('Cannot delete the last slide');
-      return;
-    }
-    
-    const newSlides = slides.filter((_, i) => i !== currentIndex);
-    setSlides(newSlides);
-    
-    // Adjust active index if necessary
-    const newActiveIndex = Math.min(currentIndex, newSlides.length - 1);
-    switchToSlide(newActiveIndex);
-    
-    console.log('✅ Slide deleted');
-  } catch (error) {
-    console.error('Failed to delete slide:', error);
-  }
-}
-
-/* --------------------------- Slide Duration ----------------------------- */
-
-export function handleSlideDuration(value) {
-  try {
-    const slides = getSlides();
-    const activeIndex = getActiveIndex();
-    const slide = slides[activeIndex];
-    
-    if (slide) {
-      const durationMs = parseInt(value, 10) || DEFAULT_DUR;
-      slide.durationMs = durationMs;
-      
-      const slideDurVal = document.getElementById('slideDurVal');
-      if (slideDurVal) {
-        slideDurVal.textContent = (durationMs / 1000).toFixed(1) + 's';
-      }
-      
-      setSlides([...slides]); // Trigger update
-      
-      console.log(`✅ Slide duration set to ${durationMs}ms`);
-    }
-  } catch (error) {
-    console.error('Failed to update slide duration:', error);
-  }
-}
-
-/* --------------------------- Slide Playback ----------------------------- */
-
-let slidePlayback = {
-  isPlaying: false,
-  currentSlideIndex: 0,
-  timeoutId: null,
-  startTime: 0
-};
-
-export function playSlides() {
-  if (slidePlayback.isPlaying) {
-    stopSlides();
-    return;
-  }
-  
-  const slides = getSlides();
-  if (slides.length === 0) return;
-  
-  slidePlayback.isPlaying = true;
-  slidePlayback.currentSlideIndex = 0;
-  slidePlayback.startTime = Date.now();
-  
-  // Update play button
-  const playBtn = document.getElementById('playSlidesBtn');
-  if (playBtn) {
-    playBtn.textContent = 'Stop';
-    playBtn.classList.add('active');
-  }
-  
-  playNextSlide();
-  console.log('▶️ Started slide playback');
-}
-
-export function stopSlides() {
-  slidePlayback.isPlaying = false;
-  
-  if (slidePlayback.timeoutId) {
-    clearTimeout(slidePlayback.timeoutId);
-    slidePlayback.timeoutId = null;
-  }
-  
-  // Update play button
-  const playBtn = document.getElementById('playSlidesBtn');
-  if (playBtn) {
-    playBtn.textContent = 'Play';
-    playBtn.classList.remove('active');
-  }
-  
-  console.log('⏹️ Stopped slide playback');
-}
-
-function playNextSlide() {
-  if (!slidePlayback.isPlaying) return;
-  
-  const slides = getSlides();
-  if (slidePlayback.currentSlideIndex >= slides.length) {
-    // Loop back to start or stop
-    slidePlayback.currentSlideIndex = 0;
-  }
-  
-  const slide = slides[slidePlayback.currentSlideIndex];
-  switchToSlide(slidePlayback.currentSlideIndex);
-  
-  const duration = slide?.durationMs || DEFAULT_DUR;
-  slidePlayback.timeoutId = setTimeout(() => {
-    slidePlayback.currentSlideIndex++;
-    playNextSlide();
-  }, duration);
-}
-
-/* --------------------------- Reset Utilities ----------------------------- */
-
-export function resetOpacities() {
-  // Reset any opacity animations or transitions
-  const userBg = document.querySelector('#userBg');
-  if (userBg) {
-    userBg.style.opacity = '';
-    userBg.style.transition = '';
-  }
-  
-  const layers = document.querySelectorAll('.layer');
-  layers.forEach(layer => {
-    layer.style.opacity = '';
-    layer.style.transition = '';
-  });
-}
-
-/* --------------------------- Cleanup ----------------------------- */
-
-export function destroySlideManager() {
-  switchManager.destroy();
-  imageLoader.destroy();
-  stopSlides();
-  console.log('✅ Slide manager destroyed');
-}
-
-/* --------------------------- Initialization ----------------------------- */
-
-// Initialize slides UI when the module loads
-document.addEventListener('DOMContentLoaded', () => {
-  updateSlidesUI();
+// slide-manager.js - COMPLETE FIXED VERSION - No missing imports
+
+import { getSlides, getActiveIndex, setActiveIndex, setSlides } from './state-manager.js';
+import { imgState, setTransforms } from './image-manager.js';
+import { clamp } from './utils.js';
+
+// Constants
+const DEFAULT_DUR = 3000;
+
+// FIXED: Get slide image helper function (no import needed)
+function getSlideImage() {
+  const slides = getSlides();
+  const activeIndex = getActiveIndex();
+  const slide = slides[activeIndex];
+  return slide?.image || null;
+}
+
+// Slide switching state management
+class SlideSwitchManager {
+  constructor() {
+    this.currentSwitch = null;
+    this.isDestroyed = false;
+  }
+
+  /**
+   * Check if a switch operation is in progress
+   */
+  isSwitching() {
+    return !this.isDestroyed && !!this.currentSwitch;
+  }
+
+  /**
+   * Start a new switch operation if none is in progress
+   */
+  beginSwitch() {
+    if (this.isSwitching()) {
+      return false; // Switch already in progress
+    }
+    
+    this.currentSwitch = {
+      startTime: Date.now(),
+      id: Math.random().toString(36).substr(2, 9)
+    };
+    
+    return this.currentSwitch;
+  }
+
+  /**
+   * End the current switch operation
+   */
+  endSwitch(switchId) {
+    if (this.currentSwitch && this.currentSwitch.id === switchId) {
+      this.currentSwitch = null;
+      return true;
+    }
+    return false;
+  }
+
+  /**
+   * Check if the provided switch is the current one
+   */
+  isCurrentSwitch(switchOperation) {
+    return this.currentSwitch && 
+           this.currentSwitch.id === switchOperation?.id && 
+           !this.isDestroyed;
+  }
+
+  /**
+   * Force clear any pending switches (for cleanup)
+   */
+  clearPendingSwitches() {
+    this.currentSwitch = null;
+  }
+
+  /**
+   * Destroy the manager
+   */
+  destroy() {
+    this.isDestroyed = true;
+    this.clearPendingSwitches();
+  }
+}
+
+// Create singleton switch manager
+const switchManager = new SlideSwitchManager();
+
+/* ----------------------------- Helper Functions ---------------------------------- */
+
+function getEls() {
+  return {
+    slidesStrip: document.getElementById('slidesStrip'),
+    slideLabel: document.getElementById('slideLabel'),
+    slideDur: document.getElementById('slideDur'),
+    slideDurVal: document.getElementById('slideDurVal'),
+    playBtn: document.getElementById('playSlidesBtn'),
+    work: document.getElementById('work'),
+    userBgWrap: document.getElementById('userBgWrap'),
+    userBg: document.getElementById('userBg'),
+  };
+}
+
+function currentSlide() {
+  const s = getSlides();
+  const i = getActiveIndex();
+  return s[i];
+}
+
+function ensureSlide(idx) {
+  const s = getSlides();
+  if (!s.length) {
+    setSlides([{ image: null, layers: [], workSize: { w: 800, h: 450 }, durationMs: DEFAULT_DUR }]);
+    setActiveIndex(0);
+  } else if (idx != null) {
+    setActiveIndex(clamp(idx, 0, s.length - 1) | 0);
+  }
+}
+
+/* --------------------------- Image Loading with Cancellation ----------------------------- */
+
+/**
+ * Cancellable image loader
+ */
+class ImageLoader {
+  constructor() {
+    this.currentLoad = null;
+  }
+
+  /**
+   * Load slide image defaulting to fit within the work area
+   */
+  async loadSlideImage(slide) {
+    // Cancel any previous load
+    this.cancelCurrentLoad();
+    
+    const { userBg, work } = getEls();
+    const chosenSrc = slide?.image?.src || slide?.image?.thumb || '';
+    
+    if (!chosenSrc) {
+      imgState.has = false;
+      imgState.shearX = 0;
+      imgState.shearY = 0;
+      if (userBg) userBg.src = '';
+      setTransforms();
+      return;
+    }
+
+    return new Promise((resolve) => {
+      const loadOperation = {
+        cancelled: false,
+        resolve,
+        userBg,
+        chosenSrc
+      };
+      
+      this.currentLoad = loadOperation;
+
+      const onLoad = () => {
+        if (loadOperation.cancelled) {
+          resolve();
+          return;
+        }
+
+        try {
+          imgState.natW = userBg.naturalWidth;
+          imgState.natH = userBg.naturalHeight;
+          imgState.has = true;
+          
+          const workRect = work.getBoundingClientRect();
+          const centerX = workRect.width / 2;
+          const centerY = workRect.height / 2;
+          
+          // Use saved values or calculate fit-to-canvas defaults
+          if (slide.image && typeof slide.image.scale === 'number') {
+            imgState.scale = slide.image.scale;
+            imgState.angle = slide.image.angle || 0;
+            imgState.shearX = slide.image.shearX ?? 0;
+            imgState.shearY = slide.image.shearY ?? 0;
+            imgState.signX = slide.image.signX ?? 1;
+            imgState.signY = slide.image.signY ?? 1;
+            imgState.flip = !!slide.image.flip;
+            imgState.cx = slide.image.cx || centerX;
+            imgState.cy = slide.image.cy || centerY;
+          } else {
+            // Default to scale that keeps entire image visible
+            const scaleToFitWidth = workRect.width / imgState.natW;
+            const scaleToFitHeight = workRect.height / imgState.natH;
+
+            // Use the smaller scale and avoid upscaling beyond 100%
+            imgState.scale = Math.min(1, scaleToFitWidth, scaleToFitHeight);
+            imgState.angle = 0;
+            imgState.shearX = 0;
+            imgState.shearY = 0;
+            imgState.signX = 1;
+            imgState.signY = 1;
+            imgState.flip = false;
+            imgState.cx = centerX;
+            imgState.cy = centerY;
+          }
+          
+          setTransforms();
+          console.log('✅ Slide image loaded with fit-to-canvas scale:', imgState.scale);
+          
+        } catch (error) {
+          console.warn('Image processing error:', error);
+          imgState.has = false;
+          imgState.shearX = 0;
+          imgState.shearY = 0;
+          setTransforms();
+        }
+        
+        resolve();
+      };
+
+      const onError = () => {
+        if (!loadOperation.cancelled) {
+          imgState.has = false;
+          imgState.shearX = 0;
+          imgState.shearY = 0;
+          setTransforms();
+        }
+        resolve();
+      };
+
+      userBg.onload = onLoad;
+      userBg.onerror = onError;
+      userBg.src = chosenSrc;
+    });
+  }
+
+  /**
+   * Cancel current image load
+   */
+  cancelCurrentLoad() {
+    if (this.currentLoad) {
+      this.currentLoad.cancelled = true;
+      this.currentLoad = null;
+    }
+  }
+
+  /**
+   * Cleanup
+   */
+  destroy() {
+    this.cancelCurrentLoad();
+  }
+}
+
+// Create singleton image loader
+const imageLoader = new ImageLoader();
+
+/* --------------------------- Simplified Slide Loading ----------------------------- */
+
+export async function loadSlideIntoDOM(slide) {
+  const { work } = getEls();
+
+  try {
+    // Set work dimensions
+    if (work) {
+      work.style.setProperty('--work-w', (slide?.workSize?.w || 800) + 'px');
+      work.style.setProperty('--work-h', (slide?.workSize?.h || 450) + 'px');
+    }
+
+    // Clear existing text layers
+    if (work) {
+      [...work.querySelectorAll('.layer')].forEach(n => n.remove());
+    }
+    
+    // Reset image state
+    imgState.has = false;
+    imgState.shearX = 0;
+    imgState.shearY = 0;
+
+    // Ensure zoom timing defaults exist
+    if (slide?.image) {
+      slide.image.zoomInMs = slide.image.zoomInMs ?? 0;
+      slide.image.zoomOutMs = slide.image.zoomOutMs ?? 0;
+      slide.image.fadeInMs = slide.image.fadeInMs ?? 0;
+      slide.image.fadeOutMs = slide.image.fadeOutMs ?? 0;
+    }
+
+    // Load image if present
+    if (slide?.image?.src || slide?.image?.thumb) {
+      await imageLoader.loadSlideImage(slide);
+    } else {
+      setTransforms();
+    }
+
+    // Create text layers
+    if (slide?.layers) {
+      for (const layer of slide.layers) {
+        await createTextLayerFromData(layer);
+      }
+    }
+
+    console.log('✅ Slide loaded into DOM');
+
+  } catch (error) {
+    console.error('Failed to load slide into DOM:', error);
+  }
+}
+
+/* --------------------------- Text Layer Creation ----------------------------- */
+
+async function createTextLayerFromData(layerData) {
+  try {
+    const { addTextLayer } = await import('./text-manager.js');
+    
+    const textEl = await addTextLayer(layerData.text || 'Text', {
+      fontSize: layerData.fontSize || 28,
+      fontFamily: layerData.fontFamily || 'system-ui',
+      fontWeight: layerData.fontWeight || 'normal',
+      fontStyle: layerData.fontStyle || 'normal',
+      color: layerData.color || '#ffffff',
+      left: layerData.left || 0,
+      top: layerData.top || 0,
+      width: layerData.width,
+      textAlign: layerData.textAlign || 'left',
+      textDecoration: layerData.textDecoration || 'none',
+      textShadow: layerData.textShadow || 'none',
+      letterSpacing: layerData.letterSpacing || 'normal',
+      lineHeight: layerData.lineHeight || 'normal'
+    });
+
+    return textEl;
+  } catch (error) {
+    console.error('Failed to create text layer:', error);
+    return null;
+  }
+}
+
+/* --------------------------- Slide Switching ----------------------------- */
+
+export async function switchToSlide(idx) {
+  // Start a new switch operation
+  const switchOperation = switchManager.beginSwitch();
+  if (!switchOperation) {
+    console.log('Switch already in progress, ignoring request');
+    return;
+  }
+
+  try {
+    ensureSlide(idx);
+    const targetIndex = getActiveIndex();
+    
+    console.log(`🔄 Switching to slide ${targetIndex}`);
+
+    // Load the slide
+    const slides = getSlides();
+    await loadSlideIntoDOM(slides[targetIndex]);
+    
+    // Update UI
+    updateSlidesUI();
+    
+    // Verify this switch operation is still current
+    if (!switchManager.isCurrentSwitch(switchOperation)) {
+      console.log('Switch operation superseded, aborting');
+      return;
+    }
+
+    console.log(`✅ Successfully switched to slide ${targetIndex}`);
+    
+  } catch (error) {
+    console.error('Failed to switch slide:', error);
+  } finally {
+    // End the switch operation
+    switchManager.endSwitch(switchOperation.id);
+  }
+}
+
+/* --------------------------- UI Updates ----------------------------- */
+
+export function updateSlidesUI() {
+  const { slidesStrip, slideLabel, slideDur, slideDurVal } = getEls();
+  const slides = getSlides();
+  const activeIndex = getActiveIndex();
+
+  // Update slides strip
+  if (slidesStrip) {
+    slidesStrip.innerHTML = slides.map((slide, i) => 
+      `<button class="slide-chip ${i === activeIndex ? 'active' : ''}" 
+              data-slide="${i}"
+              aria-pressed="${i === activeIndex}"
+              title="Slide ${i + 1}">
+        ${i + 1}
+      </button>`
+    ).join('');
+
+    // Add click handlers
+    [...slidesStrip.querySelectorAll('.slide-chip')].forEach(chip => {
+      chip.addEventListener('click', () => {
+        const slideIndex = parseInt(chip.dataset.slide, 10);
+        switchToSlide(slideIndex);
+      });
+    });
+  }
+
+  // Update slide label
+  if (slideLabel) {
+    slideLabel.textContent = `Slide ${activeIndex + 1} of ${slides.length}`;
+  }
+
+  // Update duration controls
+  const currentSlideData = slides[activeIndex];
+  if (slideDur && slideDurVal && currentSlideData) {
+    const durationMs = currentSlideData.durationMs || DEFAULT_DUR;
+    slideDur.value = durationMs;
+    slideDurVal.textContent = (durationMs / 1000).toFixed(1) + 's';
+  }
+}
+
+/* --------------------------- Slide Data Management ----------------------------- */
+
+export function writeCurrentSlide() {
+  try {
+    const slides = getSlides();
+    const activeIndex = getActiveIndex();
+    const slide = slides[activeIndex];
+    
+    if (!slide) {
+      console.warn('No active slide to write to');
+      return;
+    }
+
+    // Update image data
+    if (imgState.has) {
+      slide.image = {
+        src: document.querySelector('#userBg')?.src || '',
+        scale: imgState.scale,
+        angle: imgState.angle,
+        shearX: imgState.shearX,
+        shearY: imgState.shearY,
+        signX: imgState.signX,
+        signY: imgState.signY,
+        flip: imgState.flip,
+        cx: imgState.cx,
+        cy: imgState.cy,
+        natW: imgState.natW,
+        natH: imgState.natH,
+        // Preserve timing data
+        zoomInMs: slide.image?.zoomInMs ?? 0,
+        zoomOutMs: slide.image?.zoomOutMs ?? 0,
+        fadeInMs: slide.image?.fadeInMs ?? 0,
+        fadeOutMs: slide.image?.fadeOutMs ?? 0,
+        // Backend data if available
+        ...(imgState.backendImageId && {
+          backendImageId: imgState.backendImageId,
+          backendImageUrl: imgState.backendImageUrl,
+          backendThumbnailUrl: imgState.backendThumbnailUrl
+        })
+      };
+    } else {
+      slide.image = null;
+    }
+
+    // Update text layers
+    const layers = [...document.querySelectorAll('.layer')].map(el => ({
+      text: el.textContent || '',
+      left: parseFloat(el.style.left || '0'),
+      top: parseFloat(el.style.top || '0'),
+      width: el.style.width ? parseFloat(el.style.width) : null,
+      fontSize: parseFloat(el.style.fontSize || '28'),
+      fontFamily: el.style.fontFamily || 'system-ui',
+      fontWeight: el.style.fontWeight || 'normal',
+      fontStyle: el.style.fontStyle || 'normal',
+      color: el.style.color || '#ffffff',
+      textAlign: el.style.textAlign || 'left',
+      textDecoration: el.style.textDecoration || 'none',
+      textShadow: el.style.textShadow || 'none',
+      letterSpacing: el.style.letterSpacing || 'normal',
+      lineHeight: el.style.lineHeight || 'normal'
+    }));
+
+    slide.layers = layers;
+
+    // Update slides array
+    slides[activeIndex] = slide;
+    setSlides([...slides]); // Create new array to trigger updates
+
+    console.log('✅ Current slide data written');
+    
+  } catch (error) {
+    console.error('Failed to write current slide:', error);
+  }
+}
+
+/* --------------------------- Slide Actions ----------------------------- */
+
+export function addSlide() {
+  try {
+    const slides = getSlides();
+    const currentIndex = getActiveIndex();
+    const workSize = { w: 800, h: 450 };
+    
+    const newSlide = {
+      image: null,
+      layers: [],
+      workSize,
+      durationMs: DEFAULT_DUR
+    };
+    
+    const newSlides = [...slides];
+    newSlides.splice(currentIndex + 1, 0, newSlide);
+    
+    setSlides(newSlides);
+    switchToSlide(currentIndex + 1);
+    
+    console.log('✅ New slide added');
+  } catch (error) {
+    console.error('Failed to add slide:', error);
+  }
+}
+
+export function duplicateSlide() {
+  try {
+    writeCurrentSlide(); // Save current state first
+    
+    const slides = getSlides();
+    const currentIndex = getActiveIndex();
+    const currentSlide = slides[currentIndex];
+    
+    if (!currentSlide) {
+      console.warn('No slide to duplicate');
+      return;
+    }
+    
+    // Deep clone the slide
+    const duplicatedSlide = JSON.parse(JSON.stringify(currentSlide));
+    
+    const newSlides = [...slides];
+    newSlides.splice(currentIndex + 1, 0, duplicatedSlide);
+    
+    setSlides(newSlides);
+    switchToSlide(currentIndex + 1);
+    
+    console.log('✅ Slide duplicated');
+  } catch (error) {
+    console.error('Failed to duplicate slide:', error);
+  }
+}
+
+export function deleteSlide() {
+  try {
+    const slides = getSlides();
+    const currentIndex = getActiveIndex();
+    
+    if (slides.length <= 1) {
+      console.warn('Cannot delete the last slide');
+      return;
+    }
+    
+    const newSlides = slides.filter((_, i) => i !== currentIndex);
+    setSlides(newSlides);
+    
+    // Adjust active index if necessary
+    const newActiveIndex = Math.min(currentIndex, newSlides.length - 1);
+    switchToSlide(newActiveIndex);
+    
+    console.log('✅ Slide deleted');
+  } catch (error) {
+    console.error('Failed to delete slide:', error);
+  }
+}
+
+/* --------------------------- Slide Duration ----------------------------- */
+
+export function handleSlideDuration(value) {
+  try {
+    const slides = getSlides();
+    const activeIndex = getActiveIndex();
+    const slide = slides[activeIndex];
+    
+    if (slide) {
+      const durationMs = parseInt(value, 10) || DEFAULT_DUR;
+      slide.durationMs = durationMs;
+      
+      const slideDurVal = document.getElementById('slideDurVal');
+      if (slideDurVal) {
+        slideDurVal.textContent = (durationMs / 1000).toFixed(1) + 's';
+      }
+      
+      setSlides([...slides]); // Trigger update
+      
+      console.log(`✅ Slide duration set to ${durationMs}ms`);
+    }
+  } catch (error) {
+    console.error('Failed to update slide duration:', error);
+  }
+}
+
+/* --------------------------- Slide Playback ----------------------------- */
+
+let slidePlayback = {
+  isPlaying: false,
+  currentSlideIndex: 0,
+  timeoutId: null,
+  startTime: 0
+};
+
+export function playSlides() {
+  if (slidePlayback.isPlaying) {
+    stopSlides();
+    return;
+  }
+  
+  const slides = getSlides();
+  if (slides.length === 0) return;
+  
+  slidePlayback.isPlaying = true;
+  slidePlayback.currentSlideIndex = 0;
+  slidePlayback.startTime = Date.now();
+  
+  // Update play button
+  const playBtn = document.getElementById('playSlidesBtn');
+  if (playBtn) {
+    playBtn.textContent = 'Stop';
+    playBtn.classList.add('active');
+  }
+  
+  playNextSlide();
+  console.log('▶️ Started slide playback');
+}
+
+export function stopSlides() {
+  slidePlayback.isPlaying = false;
+  
+  if (slidePlayback.timeoutId) {
+    clearTimeout(slidePlayback.timeoutId);
+    slidePlayback.timeoutId = null;
+  }
+  
+  // Update play button
+  const playBtn = document.getElementById('playSlidesBtn');
+  if (playBtn) {
+    playBtn.textContent = 'Play';
+    playBtn.classList.remove('active');
+  }
+  
+  console.log('⏹️ Stopped slide playback');
+}
+
+function playNextSlide() {
+  if (!slidePlayback.isPlaying) return;
+  
+  const slides = getSlides();
+  if (slidePlayback.currentSlideIndex >= slides.length) {
+    // Loop back to start or stop
+    slidePlayback.currentSlideIndex = 0;
+  }
+  
+  const slide = slides[slidePlayback.currentSlideIndex];
+  switchToSlide(slidePlayback.currentSlideIndex);
+  
+  const duration = slide?.durationMs || DEFAULT_DUR;
+  slidePlayback.timeoutId = setTimeout(() => {
+    slidePlayback.currentSlideIndex++;
+    playNextSlide();
+  }, duration);
+}
+
+/* --------------------------- Reset Utilities ----------------------------- */
+
+export function resetOpacities() {
+  // Reset any opacity animations or transitions
+  const userBg = document.querySelector('#userBg');
+  if (userBg) {
+    userBg.style.opacity = '';
+    userBg.style.transition = '';
+  }
+  
+  const layers = document.querySelectorAll('.layer');
+  layers.forEach(layer => {
+    layer.style.opacity = '';
+    layer.style.transition = '';
+  });
+}
+
+/* --------------------------- Cleanup ----------------------------- */
+
+export function destroySlideManager() {
+  switchManager.destroy();
+  imageLoader.destroy();
+  stopSlides();
+  console.log('✅ Slide manager destroyed');
+}
+
+/* --------------------------- Initialization ----------------------------- */
+
+// Initialize slides UI when the module loads
+document.addEventListener('DOMContentLoaded', () => {
+  updateSlidesUI();
 });