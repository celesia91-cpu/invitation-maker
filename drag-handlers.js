// drag-handlers.js - FIXED: Complete working drag system with proper error handling

/**
 * Enhanced Drag Handlers Manager
 * Handles image transforms, text positioning/resizing, snap guides, touch support
 */
export class DragHandlersManager {
  constructor() {
    this.isInitialized = false;
    this.dragState = null;
    this.capturedPointerId = null;
    this.preventNextClick = false;
    
    // Context object for operations
    this.ctx = null;
    
    // Drag modes
    this.dragMode = null; // 'move' | 'scale' | 'rotate'
    this.start = {};
    this.dragText = null;

    // Bind methods to preserve context
    this.handlePointerDown = this.handlePointerDown.bind(this);
    this.handlePointerMove = this.handlePointerMove.bind(this);
    this.handlePointerUp = this.handlePointerUp.bind(this);
    this.handlePointerCancel = this.handlePointerCancel.bind(this);
    this.handleWorkClick = this.handleWorkClick.bind(this);
    this.handleEscapeKey = this.handleEscapeKey.bind(this);

    // Background box handlers
    this._onBgBoxDown = this._onBgBoxDown.bind(this);
    this._onBgBoxMove = this._onBgBoxMove.bind(this);
    this._onBgBoxUp = this._onBgBoxUp.bind(this);

    // Text handlers
    this._onTextDown = this._onTextDown.bind(this);
    this._onWorkMove = this._onWorkMove.bind(this);
    this._onWorkUp = this._onWorkUp.bind(this);

    // Touch handler references
    this.boundTouchStart = null;
    this.boundTouchMove = null;
    this.lastTap = 0;
  }

  /**
   * FIXED: Initialize with proper context validation
   */
  initialize(ctx) {
    if (this.isInitialized) {
      console.warn('DragHandlersManager already initialized');
      return;
    }

    // Validate and store context
    this.ctx = this.validateContext(ctx || {});
    
    try {
      this.setupWorkAreaHandlers();
      this.setupBackgroundHandlers();
      this.setupTouchHandlers();
      this.setupGlobalHandlers();
      
      this.isInitialized = true;
      console.log('✅ DragHandlersManager initialized successfully');
      
    } catch (error) {
      console.error('❌ Failed to initialize DragHandlersManager:', error);
      throw error;
    }
  }

  /**
   * FIXED: Validate and provide fallbacks for context
   */
  validateContext(ctx) {
    const defaultContext = {
      // DOM elements
      work: document.getElementById('work'),
      bgBox: document.getElementById('bgBox'),
      userBgWrap: document.getElementById('userBgWrap'),
      
      // Image state and functions
      imgState: { has: false, cx: 0, cy: 0, scale: 1, angle: 0, natW: 0, natH: 0, shearX: 0, shearY: 0 },
      setTransforms: () => console.warn('setTransforms not available'),
      enforceImageBounds: () => console.warn('enforceImageBounds not available'),
      
      // UI functions
      showGuides: () => {},
      hideGuides: () => {},
      
      // State management
      writeCurrentSlide: () => console.warn('writeCurrentSlide not available'),
      saveProjectDebounced: () => console.warn('saveProjectDebounced not available'),
      
      // Text functions
      setActiveLayer: () => console.warn('setActiveLayer not available'),
      getLocked: () => false,
      
      // Drag helpers
      beginDragText: () => false,
      endDragText: () => {},
      
      // Configuration
      snapThreshold: 8,
      enableSnapping: true,
      enableGuides: true
    };

    // Merge provided context with defaults
    const validatedContext = { ...defaultContext, ...ctx };
    
    // Ensure DOM elements exist
    if (!validatedContext.work) {
      console.error('Work element is required for drag handlers');
      validatedContext.work = document.getElementById('work');
    }
    
    if (!validatedContext.bgBox) {
      console.warn('Background box not found, some features may not work');
      validatedContext.bgBox = document.getElementById('bgBox');
    }

    return validatedContext;
  }

  /**
   * FIXED: Setup work area handlers with comprehensive event handling
   */
  setupWorkAreaHandlers() {
    const work = this.ctx.work;
    if (!work) {
      console.error('Work element not found for drag handlers');
      return;
    }

    // Remove any existing listeners to avoid duplicates
    work.removeEventListener('pointerdown', this.handlePointerDown);
    work.removeEventListener('pointermove', this.handlePointerMove);
    work.removeEventListener('pointerup', this.handlePointerUp);
    work.removeEventListener('pointercancel', this.handlePointerCancel);
    work.removeEventListener('click', this.handleWorkClick);

    // Add enhanced pointer handlers
    work.addEventListener('pointerdown', this.handlePointerDown);
    work.addEventListener('pointermove', this.handlePointerMove);
    work.addEventListener('pointerup', this.handlePointerUp);
    work.addEventListener('pointercancel', this.handlePointerCancel);
    work.addEventListener('click', this.handleWorkClick);
    
    // Disable text selection during drags
    work.style.userSelect = 'none';
    work.style.webkitUserSelect = 'none';
    work.style.touchAction = 'none';
    
    console.log('✅ Work area handlers setup complete');
  }

  /**
   * FIXED: Setup background image handlers with proper validation
   */
  setupBackgroundHandlers() {
    const bgBox = this.ctx.bgBox;
    if (!bgBox) {
      console.warn('Background box element not found');
      return;
    }

    // Remove existing listeners
    bgBox.removeEventListener('pointerdown', this._onBgBoxDown);

    // Add pointer handler
    bgBox.addEventListener('pointerdown', this._onBgBoxDown);
    
    // Add cleanup handlers
    ['pointerup', 'pointermove', 'pointercancel', 'lostpointercapture'].forEach(ev => {
      bgBox.removeEventListener(ev, this._onBgBoxUp);
      bgBox.addEventListener(ev, this._onBgBoxUp, { passive: true });
    });
    
    console.log('✅ Background handlers setup complete');
  }

  /**
   * FIXED: Setup touch handlers for mobile devices
   */
  setupTouchHandlers() {
    const work = this.ctx.work;
    if (!work || this.boundTouchStart) return;

    this.boundTouchStart = (e) => {
      if (e.touches.length === 1 && this.isDragging()) {
        e.preventDefault();
      }
    };
    
    this.boundTouchMove = (e) => {
      if (this.isDragging()) {
        e.preventDefault();
      }
    };

    work.addEventListener('touchstart', this.boundTouchStart, { passive: false });
    work.addEventListener('touchmove', this.boundTouchMove, { passive: false });
    work.addEventListener('touchend', this.handlePointerUp);
    
    console.log('✅ Touch handlers setup complete');
  }

  /**
   * Setup global handlers
   */
  setupGlobalHandlers() {
    document.addEventListener('keydown', this.handleEscapeKey);
    
    // Prevent context menu during drag
    document.addEventListener('contextmenu', (e) => {
      if (this.isDragging()) {
        e.preventDefault();
      }
    });
  }

  /**
   * FIXED: Enhanced pointer down handler with proper mode detection
   */
  async handlePointerDown(e) {
    const body = document.body;
    if (body.classList.contains('preview') || body.classList.contains('viewer')) {
      return;
    }

    // Ignore right clicks and multi-touch
    if (e.button !== 0 || this.isDragging()) {
      return;
    }

    try {
      const handle = e.target.closest('.handle');
      const layer = e.target.closest('.layer');
      const bgBox = this.ctx.bgBox;
      const isBackgroundArea = e.target === this.ctx.work || 
                              e.target.closest('#userBgWrap') || 
                              e.target === bgBox;

      if (handle && bgBox && !bgBox.classList.contains('hidden')) {
        // Handle transform operation
        await this.startHandleTransform(e, handle);
      } else if (isBackgroundArea && bgBox && !bgBox.classList.contains('hidden')) {
        // Handle image drag
        await this.startImageDrag(e);
      } else if (layer) {
        // Handle text layer drag
        await this.startTextDrag(e, layer);
      }
    } catch (error) {
      console.error('Failed to handle pointer down:', error);
      this.forceEndDrag();
    }
  }

  /**
   * FIXED: Start image drag operation with validation
   */
  async startImageDrag(e) {
    try {
      const imgState = this.ctx.imgState;
      
      if (!imgState?.has) {
        console.log('No image to drag');
        return;
      }
      
      e.preventDefault();
      e.stopPropagation();
      
      this.dragState = {
        type: 'image',
        startX: e.clientX,
        startY: e.clientY,
        startCx: imgState.cx,
        startCy: imgState.cy,
        hasMoved: false
      };
      
      this.capturePointer(e);
      document.body.classList.add('dragging');
      
      console.log('🖼️ Started image drag');
    } catch (error) {
      console.error('Failed to start image drag:', error);
      this.forceEndDrag();
    }
  }

  /**
   * FIXED: Start text layer drag operation
   */
  async startTextDrag(e, layer) {
    try {
      e.preventDefault();
      e.stopPropagation();
      
      // Set as active layer
      if (this.ctx.setActiveLayer) {
        this.ctx.setActiveLayer(layer);
      }
      
      // Try to use context's beginDragText
      let success = false;
      if (this.ctx.beginDragText) {
        success = this.ctx.beginDragText(e);
      }
      
      if (success || !this.ctx.beginDragText) {
        this.dragState = {
          type: 'text',
          element: layer,
          startX: e.clientX,
          startY: e.clientY,
          startLeft: parseFloat(layer.style.left || '0'),
          startTop: parseFloat(layer.style.top || '0'),
          hasMoved: false
        };
        
        this.capturePointer(e);
        document.body.classList.add('dragging');
        layer.classList.add('dragging');
        
        console.log('📝 Started text drag');
      }
    } catch (error) {
      console.error('Failed to start text drag:', error);
      this.forceEndDrag();
    }
  }

  /**
   * FIXED: Start handle transform operation
   */
  async startHandleTransform(e, handle) {
    try {
      const imgState = this.ctx.imgState;
      
      if (!imgState?.has) return;
      
      e.preventDefault();
      e.stopPropagation();
      
      const handleType = handle.dataset.handle;
      const work = this.ctx.work;
      const workRect = work.getBoundingClientRect();
      
      this.dragState = {
        type: 'transform',
        handleType,
        startX: e.clientX,
        startY: e.clientY,
        startScale: imgState.scale,
        startAngle: imgState.angle,
        startCx: imgState.cx,
        startCy: imgState.cy,
        centerX: imgState.cx,
        centerY: imgState.cy,
        hasMoved: false
      };
      
      this.capturePointer(e);
      document.body.classList.add('dragging');
      
      console.log(`🔄 Started ${handleType} transform`);
    } catch (error) {
      console.error('Failed to start transform:', error);
      this.forceEndDrag();
    }
  }

  /**
   * FIXED: Enhanced pointer move handler
   */
  async handlePointerMove(e) {
    if (!this.dragState) return;

    const dx = e.clientX - this.dragState.startX;
    const dy = e.clientY - this.dragState.startY;
    
    // Mark as moved if significant movement
    if (!this.dragState.hasMoved && (Math.abs(dx) > 3 || Math.abs(dy) > 3)) {
      this.dragState.hasMoved = true;
    }

    try {
      if (this.dragState.type === 'image') {
        await this.handleImagePointerMove(e, dx, dy);
      } else if (this.dragState.type === 'text') {
        await this.handleTextPointerMove(e, dx, dy);
      } else if (this.dragState.type === 'transform') {
        await this.handleTransformPointerMove(e, dx, dy);
      }
    } catch (error) {
      console.error('Failed to handle pointer move:', error);
    }
  }

  /**
   * FIXED: Handle image movement with snapping
   */
  async handleImagePointerMove(e, dx, dy) {
    const imgState = this.ctx.imgState;
    const { setTransforms, enforceImageBounds, showGuides } = this.ctx;
    
    if (!imgState) return;

    let newCx = this.dragState.startCx + dx;
    let newCy = this.dragState.startCy + dy;

    // Snap to center with guides
    const work = this.ctx.work;
    const workRect = work.getBoundingClientRect();
    const centerX = workRect.width / 2;
    const centerY = workRect.height / 2;
    const threshold = this.ctx.snapThreshold || 8;

    let snapV = false, snapH = false;
    
    if (this.ctx.enableSnapping) {
      if (Math.abs(newCx - centerX) <= threshold) {
        newCx = centerX;
        snapV = true;
      }
      if (Math.abs(newCy - centerY) <= threshold) {
        newCy = centerY;
        snapH = true;
      }
    }

    imgState.cx = newCx;
    imgState.cy = newCy;
    
    if (enforceImageBounds) enforceImageBounds();
    if (setTransforms) setTransforms();
    if (showGuides && this.ctx.enableGuides) {
      showGuides({ v: snapV, h: snapH });
    }
  }

  /**
   * FIXED: Handle text movement
   */
  async handleTextPointerMove(e, dx, dy) {
    if (!this.dragState.element) return;

    const newLeft = this.dragState.startLeft + dx;
    const newTop = this.dragState.startTop + dy;

    this.dragState.element.style.left = newLeft + 'px';
    this.dragState.element.style.top = newTop + 'px';
  }

  /**
   * FIXED: Handle transform operations (scale/rotate)
   */
  async handleTransformPointerMove(e, dx, dy) {
    let imgState, setTransforms, enforceImageBounds;
    if (this.ctx) {
      imgState = this.ctx.imgState;
      ({ setTransforms, enforceImageBounds } = this.ctx);
    } else {
      ({ imgState, setTransforms, enforceImageBounds } = await import('./image-manager.js'));
    }
    const { handleType, startScale, startAngle, centerX, centerY } = this.dragState;

    if (!imgState) return;

    if (handleType === 'rotate') {
      // Calculate rotation
      const currentAngle = Math.atan2(e.clientY - centerY, e.clientX - centerX);
      const startingAngle = Math.atan2(this.dragState.startY - centerY, this.dragState.startX - centerX);
      imgState.angle = startAngle + (currentAngle - startingAngle);
    } else {
      // Corner handle operations
      const startDistance = Math.hypot(this.dragState.startX - centerX, this.dragState.startY - centerY);
<<<<<<< HEAD

      if (e.shiftKey) {
        // With shift key, apply shear instead of scale
        const dx = e.clientX - this.dragState.startX;
        const dy = e.clientY - this.dragState.startY;
        const norm = Math.max(1, startDistance);
        imgState.shearX = dx / norm;
        imgState.shearY = dy / norm;
      } else {
        // Default scaling behaviour
        const currentDistance = Math.hypot(e.clientX - centerX, e.clientY - centerY);
        if (startDistance > 0) {
          const scaleFactor = currentDistance / startDistance;
          imgState.scale = Math.max(0.1, startScale * scaleFactor);
        }
        // Flip signs when crossing image center
        const relX = e.clientX - centerX;
        const relY = e.clientY - centerY;
        imgState.signX = relX * this.dragState.startVectorX < 0 ? -1 : 1;
        imgState.signY = relY * this.dragState.startVectorY < 0 ? -1 : 1;
=======
      const currentDistance = Math.hypot(e.clientX - centerX, e.clientY - centerY);

      if (startDistance > 0) {
        const scaleFactor = currentDistance / startDistance;
        imgState.scale = Math.max(0.1, startScale * scaleFactor);
>>>>>>> 0d91499e
      }

      if (handleType.includes('n')) {
        imgState.signY = e.clientY > centerY ? -1 : 1;
      } else if (handleType.includes('s')) {
        imgState.signY = e.clientY < centerY ? -1 : 1;
      }
      if (handleType.includes('w')) {
        imgState.signX = e.clientX > centerX ? -1 : 1;
      } else if (handleType.includes('e')) {
        imgState.signX = e.clientX < centerX ? -1 : 1;
      }
    }

    if (enforceImageBounds) enforceImageBounds();
    if (setTransforms) setTransforms();
  }

  /**
   * FIXED: Enhanced pointer up handler
   */
  async handlePointerUp(e) {
    if (!this.dragState) return;

    try {
      const ctx = this.ctx || {};
      // Clean up drag state
      const wasMoving = this.dragState.hasMoved;
      const dragType = this.dragState.type;
      const element = this.dragState.element;

      if (dragType === 'handle' && typeof this.handleTransformPointerUp === 'function') {
        await this.handleTransformPointerUp(e);
      }

      // Clean up UI classes
      document.body?.classList?.remove?.('dragging');
      
      if (element) {
        element.classList.remove('dragging');
      }

      // End text drag if needed
      if (dragType === 'text' && this.ctx.endDragText) {
        this.ctx.endDragText();
      }

      // Hide guides
      if (ctx.hideGuides) {
        ctx.hideGuides();
      }

      // Save changes if there was actual movement
      if (wasMoving) {
        setTimeout(() => {
          if (ctx.writeCurrentSlide) ctx.writeCurrentSlide();
          if (ctx.saveProjectDebounced) ctx.saveProjectDebounced();
        }, 10);
      }

      // Clear drag state
      this.dragState = null;

      // Release pointer capture
      if (this.capturedPointerId !== null) {
        const work = ctx.work;
        if (work && work.hasPointerCapture(this.capturedPointerId)) {
          work.releasePointerCapture(this.capturedPointerId);
        }
        this.capturedPointerId = null;
      }

      console.log(`✅ Ended ${dragType} drag operation`);
      
    } catch (error) {
      console.error('Failed to handle pointer up:', error);
      this.forceEndDrag();
    }
  }

  /**
   * Handle pointer cancel
   */
  handlePointerCancel(e) {
    this.handlePointerUp(e);
  }

  /**
   * Handle work area clicks
   */
  handleWorkClick(e) {
    if (this.preventNextClick) {
      e.preventDefault();
      e.stopPropagation();
      this.preventNextClick = false;
      return;
    }
    
    // Clear active layer if clicking on empty space
    if (e.target === this.ctx.work) {
      const layers = document.querySelectorAll('.layer');
      layers.forEach(layer => layer.classList.remove('active'));
    }
  }

  /**
   * Handle escape key
   */
  handleEscapeKey(e) {
    if (e.key === 'Escape' && this.isDragging()) {
      this.forceEndDrag();
    }
  }

  /**
   * Utility: Capture pointer
   */
  capturePointer(e) {
    try {
      const work = this.ctx.work;
      if (work && work.setPointerCapture) {
        work.setPointerCapture(e.pointerId);
        this.capturedPointerId = e.pointerId;
      }
    } catch (error) {
      console.warn('Could not capture pointer:', error);
    }
  }

  /**
   * Utility: Check if currently dragging
   */
  isDragging() {
    return this.dragState !== null;
  }

  /**
   * Utility: Force end drag operation
   */
  forceEndDrag() {
    try {
      document.body?.classList?.remove?.('dragging');

      if (this.dragState?.element?.classList) {
        this.dragState.element.classList.remove('dragging');
      }

      if (this.ctx.hideGuides) {
        this.ctx.hideGuides();
      }

      if (this.ctx.endDragText) {
        this.ctx.endDragText();
      }
      
      this.dragState = null;
      this.capturedPointerId = null;
      
      console.log('🛑 Forced end drag');
    } catch (error) {
      console.error('Failed to force end drag:', error);
    }
  }

  /**
   * Attach text drag handlers to element
   */
  attachText(el) {
    if (!el) return;
    el.addEventListener('pointerdown', this._onTextDown);
  }

  /**
   * Text element pointer down
   */
  _onTextDown(e) {
    const getLocked = this.ctx.getLocked;
    const setActiveLayer = this.ctx.setActiveLayer;
    
    if (getLocked && getLocked()) return;

    const t = e.currentTarget;
    if (setActiveLayer) setActiveLayer(t);
    
    this.dragText = {
      t,
      x: e.clientX,
      y: e.clientY,
      left: parseFloat(t.style.left || '0'),
      top: parseFloat(t.style.top || '0'),
      w: t.offsetWidth,
      h: t.offsetHeight
    };
    
    this.capturePointer(e);
    console.log('📝 Started text drag operation');
  }

  /**
   * Background box pointer down
   */
  _onBgBoxDown(e) {
    const bgBox = this.ctx.bgBox;
    const imgState = this.ctx.imgState;
    const getLocked = this.ctx.getLocked;
    
    if (!imgState?.has || (getLocked && getLocked())) return;
    
    e.preventDefault();
    this.capturePointer(e);

    const p = this._getPoint(e);
    const handle = e.target.dataset.handle;

    if (handle === 'rotate') {
      this.dragMode = 'rotate';
      this.start = {
        angle0: imgState.angle,
        a0: Math.atan2(p.y - imgState.cy, p.x - imgState.cx)
      };
    } else if (handle) {
      if (['nw', 'ne', 'se', 'sw'].includes(handle) && e.shiftKey) {
        this.dragMode = 'shear';
        this.start = {
          shearX: imgState.shearX || 0,
          shearY: imgState.shearY || 0,
          px: p.x,
          py: p.y
        };
      } else {
        this.dragMode = 'scale';
        this.start = {
          scale0: imgState.scale,
          d0: Math.hypot(p.x - imgState.cx, p.y - imgState.cy)
        };
      }
    } else {
      this.dragMode = 'move';
      this.start = {
        cx0: imgState.cx,
        cy0: imgState.cy,
        px: p.x,
        py: p.y
      };
    }

    bgBox.addEventListener('pointermove', this._onBgBoxMove);
    console.log(`🖼️ Started background ${this.dragMode} operation`);
  }

  /**
   * Background box pointer move with snap guides
   */
  _onBgBoxMove(e) {
    const imgState = this.ctx.imgState;
    const enforceImageBounds = this.ctx.enforceImageBounds;
    const setTransforms = this.ctx.setTransforms;
    const showGuides = this.ctx.showGuides;
    const work = this.ctx.work;
    
    if (!this.dragMode || !imgState) return;

    const p = this._getPoint(e);
    const r = work.getBoundingClientRect();
    const centerX = r.width / 2;
    const centerY = r.height / 2;

    if (this.dragMode === 'move') {
      const dx = p.x - this.start.px;
      const dy = p.y - this.start.py;
      let newCx = this.start.cx0 + dx;
      let newCy = this.start.cy0 + dy;

      // Snap to center with guides
      let snapV = false, snapH = false;
      if (Math.abs(newCx - centerX) <= 8) {
        newCx = centerX;
        snapV = true;
      }
      if (Math.abs(newCy - centerY) <= 8) {
        newCy = centerY;
        snapH = true;
      }

      imgState.cx = newCx;
      imgState.cy = newCy;
      
      if (enforceImageBounds) enforceImageBounds();
      if (setTransforms) setTransforms();
      if (showGuides) showGuides({ v: snapV, h: snapH });
      
    } else if (this.dragMode === 'scale') {
      const d = Math.hypot(p.x - imgState.cx, p.y - imgState.cy);
      const k = d / Math.max(1, this.start.d0);
      imgState.scale = Math.max(0.05, this.start.scale0 * k);
      
      if (enforceImageBounds) enforceImageBounds();
      if (setTransforms) setTransforms();

    } else if (this.dragMode === 'rotate') {
      const a = Math.atan2(p.y - imgState.cy, p.x - imgState.cx);
      imgState.angle = this.start.angle0 + (a - this.start.a0);

      if (enforceImageBounds) enforceImageBounds();
      if (setTransforms) setTransforms();
    } else if (this.dragMode === 'shear') {
      const dx = p.x - this.start.px;
      const dy = p.y - this.start.py;
      imgState.shearX = (this.start.shearX || 0) + dx / imgState.natH;
      imgState.shearY = (this.start.shearY || 0) + dy / imgState.natW;
      if (setTransforms) setTransforms();
    }
  }

  /**
   * Background box pointer up
   */
  _onBgBoxUp() {
    const bgBox = this.ctx.bgBox;
    const writeCurrentSlide = this.ctx.writeCurrentSlide;
    const saveProjectDebounced = this.ctx.saveProjectDebounced;
    const hideGuides = this.ctx.hideGuides;
    
    this.dragMode = null;
    
    if (bgBox) {
      bgBox.removeEventListener('pointermove', this._onBgBoxMove);
    }
    
    if (writeCurrentSlide) writeCurrentSlide();
    if (saveProjectDebounced) saveProjectDebounced();
    if (hideGuides) hideGuides();
    
    console.log('🖼️ Ended background operation');
  }

  /**
   * Get point coordinates relative to work area
   */
  _getPoint(e) {
    const work = this.ctx.work;
    const r = work.getBoundingClientRect();
    return {
      x: e.clientX - r.left,
      y: e.clientY - r.top
    };
  }

  /**
   * Work move handler
   */
  _onWorkMove(e) {
    if (this.dragText) {
      const dx = e.clientX - this.dragText.x;
      const dy = e.clientY - this.dragText.y;
      
      this.dragText.t.style.left = (this.dragText.left + dx) + 'px';
      this.dragText.t.style.top = (this.dragText.top + dy) + 'px';
    }
  }

  /**
   * Work up handler
   */
  _onWorkUp() {
    if (this.dragText) {
      const writeCurrentSlide = this.ctx.writeCurrentSlide;
      const saveProjectDebounced = this.ctx.saveProjectDebounced;
      
      if (writeCurrentSlide) writeCurrentSlide();
      if (saveProjectDebounced) saveProjectDebounced();
      
      this.dragText = null;
    }
  }

  /**
   * Cleanup method
   */
  cleanup() {
    const work = this.ctx?.work;
    
    if (work) {
      work.removeEventListener('pointerdown', this.handlePointerDown);
      work.removeEventListener('pointermove', this.handlePointerMove);
      work.removeEventListener('pointerup', this.handlePointerUp);
      work.removeEventListener('pointercancel', this.handlePointerCancel);
      work.removeEventListener('click', this.handleWorkClick);
      
      if (this.boundTouchStart) {
        work.removeEventListener('touchstart', this.boundTouchStart);
        work.removeEventListener('touchmove', this.boundTouchMove);
        work.removeEventListener('touchend', this.handlePointerUp);
      }
    }
    
    const bgBox = this.ctx?.bgBox;
    if (bgBox) {
      bgBox.removeEventListener('pointerdown', this._onBgBoxDown);
      bgBox.removeEventListener('pointermove', this._onBgBoxMove);
<<<<<<< HEAD
      // remove auxiliary listener used for cleanup callbacks
=======
>>>>>>> 0d91499e
      bgBox.removeEventListener('pointermove', this._onBgBoxUp);
      bgBox.removeEventListener('pointerup', this._onBgBoxUp);
    }
    
    document.removeEventListener('keydown', this.handleEscapeKey);
    
    this.forceEndDrag();
    this.isInitialized = false;
    
    console.log('✅ DragHandlersManager cleanup complete');
  }

  /**
   * Destroy the manager
   */
  destroy() {
    this.cleanup();
  }
}<|MERGE_RESOLUTION|>--- conflicted
+++ resolved
@@ -1,4 +1,4 @@
-// drag-handlers.js - FIXED: Complete working drag system with proper error handling
+// drag-handlers.js - RESOLVED: Complete working drag system with proper error handling
 
 /**
  * Enhanced Drag Handlers Manager
@@ -44,7 +44,7 @@
   }
 
   /**
-   * FIXED: Initialize with proper context validation
+   * RESOLVED: Initialize with proper context validation
    */
   initialize(ctx) {
     if (this.isInitialized) {
@@ -71,7 +71,7 @@
   }
 
   /**
-   * FIXED: Validate and provide fallbacks for context
+   * RESOLVED: Validate and provide fallbacks for context
    */
   validateContext(ctx) {
     const defaultContext = {
@@ -125,7 +125,7 @@
   }
 
   /**
-   * FIXED: Setup work area handlers with comprehensive event handling
+   * RESOLVED: Setup work area handlers with comprehensive event handling
    */
   setupWorkAreaHandlers() {
     const work = this.ctx.work;
@@ -157,7 +157,7 @@
   }
 
   /**
-   * FIXED: Setup background image handlers with proper validation
+   * RESOLVED: Setup background image handlers with proper validation
    */
   setupBackgroundHandlers() {
     const bgBox = this.ctx.bgBox;
@@ -182,7 +182,7 @@
   }
 
   /**
-   * FIXED: Setup touch handlers for mobile devices
+   * RESOLVED: Setup touch handlers for mobile devices
    */
   setupTouchHandlers() {
     const work = this.ctx.work;
@@ -222,7 +222,7 @@
   }
 
   /**
-   * FIXED: Enhanced pointer down handler with proper mode detection
+   * RESOLVED: Enhanced pointer down handler with proper mode detection
    */
   async handlePointerDown(e) {
     const body = document.body;
@@ -260,7 +260,7 @@
   }
 
   /**
-   * FIXED: Start image drag operation with validation
+   * RESOLVED: Start image drag operation with validation
    */
   async startImageDrag(e) {
     try {
@@ -294,7 +294,7 @@
   }
 
   /**
-   * FIXED: Start text layer drag operation
+   * RESOLVED: Start text layer drag operation
    */
   async startTextDrag(e, layer) {
     try {
@@ -336,7 +336,7 @@
   }
 
   /**
-   * FIXED: Start handle transform operation
+   * RESOLVED: Start handle transform operation with vector tracking
    */
   async startHandleTransform(e, handle) {
     try {
@@ -350,6 +350,10 @@
       const handleType = handle.dataset.handle;
       const work = this.ctx.work;
       const workRect = work.getBoundingClientRect();
+      
+      // Calculate initial vector for sign tracking
+      const startVectorX = e.clientX - imgState.cx;
+      const startVectorY = e.clientY - imgState.cy;
       
       this.dragState = {
         type: 'transform',
@@ -362,6 +366,8 @@
         startCy: imgState.cy,
         centerX: imgState.cx,
         centerY: imgState.cy,
+        startVectorX,
+        startVectorY,
         hasMoved: false
       };
       
@@ -376,7 +382,7 @@
   }
 
   /**
-   * FIXED: Enhanced pointer move handler
+   * RESOLVED: Enhanced pointer move handler
    */
   async handlePointerMove(e) {
     if (!this.dragState) return;
@@ -403,7 +409,7 @@
   }
 
   /**
-   * FIXED: Handle image movement with snapping
+   * RESOLVED: Handle image movement with snapping
    */
   async handleImagePointerMove(e, dx, dy) {
     const imgState = this.ctx.imgState;
@@ -445,7 +451,7 @@
   }
 
   /**
-   * FIXED: Handle text movement
+   * RESOLVED: Handle text movement
    */
   async handleTextPointerMove(e, dx, dy) {
     if (!this.dragState.element) return;
@@ -458,7 +464,7 @@
   }
 
   /**
-   * FIXED: Handle transform operations (scale/rotate)
+   * RESOLVED: Handle transform operations (scale/rotate) with shear support
    */
   async handleTransformPointerMove(e, dx, dy) {
     let imgState, setTransforms, enforceImageBounds;
@@ -468,7 +474,7 @@
     } else {
       ({ imgState, setTransforms, enforceImageBounds } = await import('./image-manager.js'));
     }
-    const { handleType, startScale, startAngle, centerX, centerY } = this.dragState;
+    const { handleType, startScale, startAngle, centerX, centerY, startVectorX, startVectorY } = this.dragState;
 
     if (!imgState) return;
 
@@ -480,7 +486,6 @@
     } else {
       // Corner handle operations
       const startDistance = Math.hypot(this.dragState.startX - centerX, this.dragState.startY - centerY);
-<<<<<<< HEAD
 
       if (e.shiftKey) {
         // With shift key, apply shear instead of scale
@@ -490,35 +495,33 @@
         imgState.shearX = dx / norm;
         imgState.shearY = dy / norm;
       } else {
-        // Default scaling behaviour
+        // Default scaling behavior
         const currentDistance = Math.hypot(e.clientX - centerX, e.clientY - centerY);
+
         if (startDistance > 0) {
           const scaleFactor = currentDistance / startDistance;
           imgState.scale = Math.max(0.1, startScale * scaleFactor);
         }
-        // Flip signs when crossing image center
-        const relX = e.clientX - centerX;
-        const relY = e.clientY - centerY;
-        imgState.signX = relX * this.dragState.startVectorX < 0 ? -1 : 1;
-        imgState.signY = relY * this.dragState.startVectorY < 0 ? -1 : 1;
-=======
-      const currentDistance = Math.hypot(e.clientX - centerX, e.clientY - centerY);
-
-      if (startDistance > 0) {
-        const scaleFactor = currentDistance / startDistance;
-        imgState.scale = Math.max(0.1, startScale * scaleFactor);
->>>>>>> 0d91499e
-      }
-
-      if (handleType.includes('n')) {
-        imgState.signY = e.clientY > centerY ? -1 : 1;
-      } else if (handleType.includes('s')) {
-        imgState.signY = e.clientY < centerY ? -1 : 1;
-      }
-      if (handleType.includes('w')) {
-        imgState.signX = e.clientX > centerX ? -1 : 1;
-      } else if (handleType.includes('e')) {
-        imgState.signX = e.clientX < centerX ? -1 : 1;
+
+        // Flip signs when crossing image center (only if we have start vectors)
+        if (startVectorX !== undefined && startVectorY !== undefined) {
+          const relX = e.clientX - centerX;
+          const relY = e.clientY - centerY;
+          imgState.signX = relX * startVectorX < 0 ? -1 : 1;
+          imgState.signY = relY * startVectorY < 0 ? -1 : 1;
+        } else {
+          // Fallback sign calculation based on handle type
+          if (handleType.includes('n')) {
+            imgState.signY = e.clientY > centerY ? -1 : 1;
+          } else if (handleType.includes('s')) {
+            imgState.signY = e.clientY < centerY ? -1 : 1;
+          }
+          if (handleType.includes('w')) {
+            imgState.signX = e.clientX > centerX ? -1 : 1;
+          } else if (handleType.includes('e')) {
+            imgState.signX = e.clientX < centerX ? -1 : 1;
+          }
+        }
       }
     }
 
@@ -527,7 +530,7 @@
   }
 
   /**
-   * FIXED: Enhanced pointer up handler
+   * RESOLVED: Enhanced pointer up handler
    */
   async handlePointerUp(e) {
     if (!this.dragState) return;
@@ -908,10 +911,6 @@
     if (bgBox) {
       bgBox.removeEventListener('pointerdown', this._onBgBoxDown);
       bgBox.removeEventListener('pointermove', this._onBgBoxMove);
-<<<<<<< HEAD
-      // remove auxiliary listener used for cleanup callbacks
-=======
->>>>>>> 0d91499e
       bgBox.removeEventListener('pointermove', this._onBgBoxUp);
       bgBox.removeEventListener('pointerup', this._onBgBoxUp);
     }
